/*
  Stockfish, a UCI chess playing engine derived from Glaurung 2.1
  Copyright (C) 2004-2024 The Stockfish developers (see AUTHORS file)

  Stockfish is free software: you can redistribute it and/or modify
  it under the terms of the GNU General Public License as published by
  the Free Software Foundation, either version 3 of the License, or
  (at your option) any later version.

  Stockfish is distributed in the hope that it will be useful,
  but WITHOUT ANY WARRANTY; without even the implied warranty of
  MERCHANTABILITY or FITNESS FOR A PARTICULAR PURPOSE.  See the
  GNU General Public License for more details.

  You should have received a copy of the GNU General Public License
  along with this program.  If not, see <http://www.gnu.org/licenses/>.
*/

// Definition of input features HalfKAv2_hm of NNUE evaluation function

#include "half_ka_v2_hm.h"

#include "../../bitboard.h"
#include "../../position.h"
#include "../../types.h"
#include "../nnue_accumulator.h"

namespace Stockfish::Eval::NNUE::Features {

// Index of a feature for a given king position and another piece on some square
template<Color Perspective>
inline IndexType HalfKAv2_hm::make_index(Square s, Piece pc, Square ksq) {
    return IndexType(IndexMap[KingBuckets[ksq] >> 3][Perspective == BLACK]
                             [type_of(pc) == ADVISOR || type_of(pc) == BISHOP][s]
                     + PieceSquareIndex[Perspective][pc]
                     + PS_NB * ((KingBuckets[ksq] & 0x7)));
}

<<<<<<< HEAD
// Get a list of indices for active features
template<Color Perspective>
void HalfKAv2_hm::append_active_indices(const Position& pos, IndexList& active) {
    Square   ksq = pos.square<KING>(Perspective);
    Bitboard bb  = pos.pieces();
    while (bb)
    {
        Square s = pop_lsb(bb);
        active.push_back(make_index<Perspective>(s, pos.piece_on(s), ksq));
    }
}

=======
>>>>>>> 5db5450c
// Explicit template instantiations
template IndexType HalfKAv2_hm::make_index<WHITE>(Square s, Piece pc, Square ksq, int ab);
template IndexType HalfKAv2_hm::make_index<BLACK>(Square s, Piece pc, Square ksq, int ab);

// Get a list of indices for recently changed features
template<Color Perspective>
void HalfKAv2_hm::append_changed_indices(
  Square ksq, const DirtyPiece& dp, IndexList& removed, IndexList& added) {
    for (int i = 0; i < dp.dirty_num; ++i)
    {
        if (dp.from[i] != SQ_NONE)
            removed.push_back(make_index<Perspective>(dp.from[i], dp.piece[i], ksq));
        if (dp.to[i] != SQ_NONE)
            added.push_back(make_index<Perspective>(dp.to[i], dp.piece[i], ksq));
    }
}

// Explicit template instantiations
template void HalfKAv2_hm::append_changed_indices<WHITE>(
  Square ksq, const DirtyPiece& dp, IndexList& removed, IndexList& added);
template void HalfKAv2_hm::append_changed_indices<BLACK>(
  Square ksq, const DirtyPiece& dp, IndexList& removed, IndexList& added);

int HalfKAv2_hm::update_cost(const StateInfo* st) { return st->dirtyPiece.dirty_num; }

int HalfKAv2_hm::refresh_cost(const Position& pos) { return pos.count<ALL_PIECES>(); }

bool HalfKAv2_hm::requires_refresh(const StateInfo* st, Color perspective) {
    return st->dirtyPiece.piece[0] == make_piece(perspective, KING);
}

}  // namespace Stockfish::Eval::NNUE::Features<|MERGE_RESOLUTION|>--- conflicted
+++ resolved
@@ -36,21 +36,6 @@
                      + PS_NB * ((KingBuckets[ksq] & 0x7)));
 }
 
-<<<<<<< HEAD
-// Get a list of indices for active features
-template<Color Perspective>
-void HalfKAv2_hm::append_active_indices(const Position& pos, IndexList& active) {
-    Square   ksq = pos.square<KING>(Perspective);
-    Bitboard bb  = pos.pieces();
-    while (bb)
-    {
-        Square s = pop_lsb(bb);
-        active.push_back(make_index<Perspective>(s, pos.piece_on(s), ksq));
-    }
-}
-
-=======
->>>>>>> 5db5450c
 // Explicit template instantiations
 template IndexType HalfKAv2_hm::make_index<WHITE>(Square s, Piece pc, Square ksq, int ab);
 template IndexType HalfKAv2_hm::make_index<BLACK>(Square s, Piece pc, Square ksq, int ab);
