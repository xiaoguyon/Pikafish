--- conflicted
+++ resolved
@@ -64,13 +64,6 @@
     };
     // clang-format on
 
-<<<<<<< HEAD
-    // Index of a feature for a given king position and another piece on some square
-    template<Color Perspective>
-    static IndexType make_index(Square s, Piece pc, Square ksq);
-
-=======
->>>>>>> 5db5450c
    public:
     // Feature name
     static constexpr const char* Name = "HalfKAv2_hm";
