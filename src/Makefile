--- conflicted
+++ resolved
@@ -1,1208 +1,1184 @@
-# Pikafish, a UCI chess playing engine derived from Stockfish
-# Copyright (C) 2004-2023 The Pikafish developers (see AUTHORS file)
-#
-# Pikafish is free software: you can redistribute it and/or modify
-# it under the terms of the GNU General Public License as published by
-# the Free Software Foundation, either version 3 of the License, or
-# (at your option) any later version.
-#
-# Pikafish is distributed in the hope that it will be useful,
-# but WITHOUT ANY WARRANTY; without even the implied warranty of
-# MERCHANTABILITY or FITNESS FOR A PARTICULAR PURPOSE.  See the
-# GNU General Public License for more details.
-#
-# You should have received a copy of the GNU General Public License
-# along with this program.  If not, see <http://www.gnu.org/licenses/>.
-
-
-### ==========================================================================
-### Section 1. General Configuration
-### ==========================================================================
-
-### Establish the operating system name
-KERNEL := $(shell uname -s)
-ifeq ($(KERNEL),Linux)
-	OS := $(shell uname -o)
-endif
-
-### Target Windows OS
-ifeq ($(OS),Windows_NT)
-	ifneq ($(COMP),ndk)
-	ifneq ($(COMP),emscripten)
-		target_windows = yes
-	endif
-	endif
-else ifeq ($(COMP),mingw)
-	target_windows = yes
-	ifeq ($(WINE_PATH),)
-		WINE_PATH := $(shell which wine)
-	endif
-endif
-
-### Executable name
-ifeq ($(target_windows),yes)
-	EXE = pikafish.exe
-else ifeq ($(COMP),emscripten)
-	EXE = emscripten/pikafish.js
-else
-	EXE = pikafish
-endif
-
-### Installation dir definitions
-PREFIX = /usr/local
-BINDIR = $(PREFIX)/bin
-
-### Built-in benchmark for pgo-builds
-PGOBENCH = $(WINE_PATH) ./$(EXE) bench
-
-### Source and object files
-SRCS = benchmark.cpp bitboard.cpp evaluate.cpp main.cpp \
-	misc.cpp movegen.cpp movepick.cpp position.cpp \
-	search.cpp thread.cpp timeman.cpp tt.cpp uci.cpp ucioption.cpp tune.cpp \
-	nnue/evaluate_nnue.cpp nnue/features/half_ka_v2_hm.cpp \
-	external/zip.cpp emscripten/wasm_simd.cpp
-
-HEADERS = benchmark.h bitboard.h evaluate.h misc.h movegen.h movepick.h magics.h \
-           nnue/evaluate_nnue.h nnue/features/half_ka_v2_hm.h nnue/layers/affine_transform.h \
-           nnue/layers/affine_transform_sparse_input.h nnue/layers/clipped_relu.h nnue/layers/simd.h \
-           nnue/layers/sqr_clipped_relu.h nnue/nnue_accumulator.h nnue/nnue_architecture.h \
-           nnue/nnue_common.h nnue/nnue_feature_transformer.h position.h \
-           search.h thread.h thread_win32_osx.h timeman.h \
-           tt.h tune.h types.h uci.h ucioption.h perft.h \
-           external/zip.h external/miniz.h
-
-OBJS = $(notdir $(SRCS:.cpp=.o))
-
-VPATH = emscripten:external:nnue:nnue/features
-
-### ==========================================================================
-### Section 2. High-level Configuration
-### ==========================================================================
-#
-# flag                --- Comp switch        --- Description
-# ----------------------------------------------------------------------------
-#
-# debug = yes/no      --- -DNDEBUG           --- Enable/Disable debug mode
-# sanitize = none/<sanitizer> ... (-fsanitize )
-#                     --- ( undefined )      --- enable undefined behavior checks
-#                     --- ( thread    )      --- enable threading error checks
-#                     --- ( address   )      --- enable memory access checks
-#                     --- ...etc...          --- see compiler documentation for supported sanitizers
-# optimize = yes/no   --- (-O3/-fast etc.)   --- Enable/Disable optimizations
-# arch = (name)       --- (-arch)            --- Target architecture
-# bits = 64/32        --- -DIS_64BIT         --- 64-/32-bit operating system
-# prefetch = yes/no   --- -DUSE_PREFETCH     --- Use prefetch asm-instruction
-# popcnt = yes/no     --- -DUSE_POPCNT       --- Use popcnt asm-instruction
-# pext = yes/no       --- -DUSE_PEXT         --- Use pext x86_64 asm-instruction
-# sse = yes/no        --- -msse              --- Use Intel Streaming SIMD Extensions
-# mmx = yes/no        --- -mmmx              --- Use Intel MMX instructions
-# sse2 = yes/no       --- -msse2             --- Use Intel Streaming SIMD Extensions 2
-# ssse3 = yes/no      --- -mssse3            --- Use Intel Supplemental Streaming SIMD Extensions 3
-# sse41 = yes/no      --- -msse4.1           --- Use Intel Streaming SIMD Extensions 4.1
-# avx2 = yes/no       --- -mavx2             --- Use Intel Advanced Vector Extensions 2
-# avxvnni = yes/no    --- -mavxvnni          --- Use Intel Vector Neural Network Instructions AVX
-# avx512f = yes/no    --- -mavx512f          --- Use Intel Advanced Vector Extensions 512 Foundation Only
-# avx512 = yes/no     --- -mavx512bw         --- Use Intel Advanced Vector Extensions 512
-# vnni256 = yes/no    --- -mavx256vnni       --- Use Intel Vector Neural Network Instructions 512 with 256bit operands
-# vnni512 = yes/no    --- -mavx512vnni       --- Use Intel Vector Neural Network Instructions 512
-# neon = yes/no       --- -DUSE_NEON         --- Use ARM SIMD architecture
-# dotprod = yes/no    --- -DUSE_NEON_DOTPROD --- Use ARM advanced SIMD Int8 dot product instructions
-#
-# Note that Makefile is space sensitive, so when adding new architectures
-# or modifying existing flags, you have to make sure there are no extra spaces
-# at the end of the line for flag values.
-#
-# Example of use for these flags:
-# make build ARCH=x86-64-avx512 debug=yes sanitize="address undefined"
-
-
-### 2.1. General and architecture defaults
-
-ifeq ($(ARCH),)
-   ARCH = native
-endif
-
-ifeq ($(ARCH), native)
-   override ARCH := $(shell $(SHELL) ../scripts/get_native_properties.sh | cut -d " " -f 1)
-endif
-
-# explicitly check for the list of supported architectures (as listed with make help),
-# the user can override with `make ARCH=x86-32-vnni256 SUPPORTED_ARCH=true`
-ifeq ($(ARCH), $(filter $(ARCH), \
-                 x86-64-vnni512 x86-64-vnni256 x86-64-avx512 x86-64-avx512f x86-64-avxvnni x86-64-bmi2 \
-                 x86-64-avx2 x86-64-sse41-popcnt x86-64-modern x86-64-ssse3 x86-64-sse3-popcnt \
-                 x86-64 x86-32-sse41-popcnt x86-32-sse2 x86-32 ppc-64 ppc-32 e2k \
-<<<<<<< HEAD
-                 armv7 armv7-neon armv8 armv8-dotprod apple-silicon general-64 general-32 riscv64 \
-                 wasm-single wasm-multi wasm-single-simd128 wasm-multi-simd128))
-=======
-                 armv7 armv7-neon armv8 armv8-dotprod apple-silicon general-64 general-32 riscv64 loongarch64))
->>>>>>> 2757269a
-   SUPPORTED_ARCH=true
-else
-   SUPPORTED_ARCH=false
-endif
-
-optimize = yes
-debug = no
-simple_eval = no
-sanitize = none
-bits = 64
-prefetch = no
-popcnt = no
-pext = no
-sse = no
-mmx = no
-sse2 = no
-ssse3 = no
-sse41 = no
-avx2 = no
-avxvnni = no
-avx512f = no
-avx512 = no
-vnni256 = no
-vnni512 = no
-neon = no
-dotprod = no
-arm_version = 0
-STRIP = strip
-
-ifneq ($(shell which clang-format-17 2> /dev/null),)
-	CLANG-FORMAT = clang-format-17
-else
-	CLANG-FORMAT = clang-format
-endif
-
-### 2.2 Architecture specific
-
-ifeq ($(findstring x86,$(ARCH)),x86)
-
-# x86-32/64
-
-ifeq ($(findstring x86-32,$(ARCH)),x86-32)
-	arch = i386
-	bits = 32
-	sse = no
-	mmx = yes
-else
-	arch = x86_64
-	sse = yes
-	sse2 = yes
-endif
-
-ifeq ($(findstring -sse,$(ARCH)),-sse)
-	sse = yes
-endif
-
-ifeq ($(findstring -popcnt,$(ARCH)),-popcnt)
-	popcnt = yes
-endif
-
-ifeq ($(findstring -mmx,$(ARCH)),-mmx)
-	mmx = yes
-endif
-
-ifeq ($(findstring -sse2,$(ARCH)),-sse2)
-	sse = yes
-	sse2 = yes
-endif
-
-ifeq ($(findstring -ssse3,$(ARCH)),-ssse3)
-	sse = yes
-	sse2 = yes
-	ssse3 = yes
-endif
-
-ifeq ($(findstring -sse41,$(ARCH)),-sse41)
-	sse = yes
-	sse2 = yes
-	ssse3 = yes
-	sse41 = yes
-endif
-
-ifeq ($(findstring -modern,$(ARCH)),-modern)
-        $(warning *** ARCH=$(ARCH) is deprecated, defaulting to ARCH=x86-64-sse41-popcnt. Execute `make help` for a list of available architectures. ***)
-        $(shell sleep 5)
-	popcnt = yes
-	sse = yes
-	sse2 = yes
-	ssse3 = yes
-	sse41 = yes
-endif
-
-ifeq ($(findstring -avx2,$(ARCH)),-avx2)
-	popcnt = yes
-	sse = yes
-	sse2 = yes
-	ssse3 = yes
-	sse41 = yes
-	avx2 = yes
-endif
-
-ifeq ($(findstring -avxvnni,$(ARCH)),-avxvnni)
-	popcnt = yes
-	sse = yes
-	sse2 = yes
-	ssse3 = yes
-	sse41 = yes
-	avx2 = yes
-	avxvnni = yes
-	pext = yes
-endif
-
-ifeq ($(findstring -bmi2,$(ARCH)),-bmi2)
-	popcnt = yes
-	sse = yes
-	sse2 = yes
-	ssse3 = yes
-	sse41 = yes
-	avx2 = yes
-	pext = yes
-endif
-
-ifeq ($(findstring -avx512f,$(ARCH)),-avx512f)
-	popcnt = yes
-	sse = yes
-	sse2 = yes
-	ssse3 = yes
-	sse41 = yes
-	avx2 = yes
-	pext = yes
-	avx512f = yes
-else
-	ifeq ($(findstring -avx512,$(ARCH)),-avx512)
-		popcnt = yes
-		sse = yes
-		sse2 = yes
-		ssse3 = yes
-		sse41 = yes
-		avx2 = yes
-		pext = yes
-		avx512 = yes
-	endif
-endif
-
-ifeq ($(findstring -vnni256,$(ARCH)),-vnni256)
-	popcnt = yes
-	sse = yes
-	sse2 = yes
-	ssse3 = yes
-	sse41 = yes
-	avx2 = yes
-	pext = yes
-	vnni256 = yes
-endif
-
-ifeq ($(findstring -vnni512,$(ARCH)),-vnni512)
-	popcnt = yes
-	sse = yes
-	sse2 = yes
-	ssse3 = yes
-	sse41 = yes
-	avx2 = yes
-	pext = yes
-	avx512 = yes
-	vnni512 = yes
-endif
-
-ifeq ($(sse),yes)
-	prefetch = yes
-endif
-
-# 64-bit pext is not available on x86-32
-ifeq ($(bits),32)
-	pext = no
-endif
-
-else
-
-# all other architectures
-
-ifeq ($(ARCH),general-32)
-	arch = any
-	bits = 32
-endif
-
-ifeq ($(ARCH),general-64)
-	arch = any
-endif
-
-ifeq ($(ARCH),armv7)
-	arch = armv7
-	prefetch = yes
-	bits = 32
-	arm_version = 7
-endif
-
-ifeq ($(ARCH),armv7-neon)
-	arch = armv7
-	prefetch = yes
-	popcnt = yes
-	neon = yes
-	bits = 32
-	arm_version = 7
-endif
-
-ifeq ($(ARCH),armv8)
-	arch = armv8
-	prefetch = yes
-	popcnt = yes
-	neon = yes
-	arm_version = 8
-endif
-
-ifeq ($(ARCH),armv8-dotprod)
-	arch = armv8
-	prefetch = yes
-	popcnt = yes
-	neon = yes
-	dotprod = yes
-	arm_version = 8
-endif
-
-ifeq ($(ARCH),apple-silicon)
-	arch = arm64
-	prefetch = yes
-	popcnt = yes
-	neon = yes
-	dotprod = yes
-	arm_version = 8
-endif
-
-ifeq ($(ARCH),ppc-32)
-	arch = ppc
-	bits = 32
-endif
-
-ifeq ($(ARCH),ppc-64)
-	arch = ppc64
-	popcnt = yes
-	prefetch = yes
-endif
-
-ifeq ($(findstring e2k,$(ARCH)),e2k)
-	arch = e2k
-	mmx = yes
-	bits = 64
-	sse = yes
-	sse2 = yes
-	ssse3 = yes
-	sse41 = yes
-	popcnt = yes
-endif
-
-ifeq ($(ARCH),riscv64)
-	arch = riscv64
-endif
-
-<<<<<<< HEAD
-ifeq ($(ARCH),wasm-single)
-	arch = wasm
-	bits = 64
-	wasm_simd = no
-	wasm_multithread = no
-	assertion = no
-endif
-
-ifeq ($(ARCH),wasm-single-simd128)
-	arch = wasm
-	bits = 64
-	wasm_simd = yes
-	wasm_multithread = no
-	assertion = no
-endif
-
-ifeq ($(ARCH),wasm-multi)
-	arch = wasm
-	bits = 64
-	wasm_simd = no
-	wasm_multithread = yes
-	assertion = no
-endif
-
-ifeq ($(ARCH),wasm-multi-simd128)
-	arch = wasm
-	bits = 64
-	wasm_simd = yes
-	wasm_multithread = yes
-	assertion = no
-=======
-ifeq ($(ARCH),loongarch64)
-	arch = loongarch64
-endif
->>>>>>> 2757269a
-endif
-
-endif
-
-### ==========================================================================
-### Section 3. Low-level Configuration
-### ==========================================================================
-
-### 3.1 Selecting compiler (default = gcc)
-ifeq ($(MAKELEVEL),0)
-       export ENV_CXXFLAGS := $(CXXFLAGS)
-       export ENV_DEPENDFLAGS := $(DEPENDFLAGS)
-       export ENV_LDFLAGS := $(LDFLAGS)
-endif
-
-CXXFLAGS = $(ENV_CXXFLAGS) -Wall -Wcast-qual -fno-exceptions -std=c++17 $(EXTRACXXFLAGS)
-
-DEPENDFLAGS = $(ENV_DEPENDFLAGS) -std=c++17
-LDFLAGS = $(ENV_LDFLAGS) $(EXTRALDFLAGS)
-
-ifeq ($(COMP),)
-	COMP=gcc
-endif
-
-ifeq ($(COMP),gcc)
-	comp=gcc
-	CXX=g++
-	CXXFLAGS += -pedantic -Wextra -Wshadow -Wmissing-declarations
-
-	ifeq ($(arch),$(filter $(arch),armv7 armv8 riscv64))
-		ifeq ($(OS),Android)
-			CXXFLAGS += -m$(bits)
-			LDFLAGS += -m$(bits)
-		endif
-		ifeq ($(ARCH),riscv64)
-			CXXFLAGS += -latomic
-		endif
-	else ifeq ($(ARCH),loongarch64)
-		CXXFLAGS += -latomic
-	else
-		CXXFLAGS += -m$(bits)
-		LDFLAGS += -m$(bits)
-	endif
-
-	ifeq ($(arch),$(filter $(arch),armv7))
-		LDFLAGS += -latomic
-	endif
-
-	ifneq ($(KERNEL),Darwin)
-	   LDFLAGS += -Wl,--no-as-needed
-	endif
-endif
-
-ifeq ($(target_windows),yes)
-	LDFLAGS += -static
-endif
-
-ifeq ($(COMP),mingw)
-	comp=mingw
-
-	ifeq ($(bits),64)
-		ifeq ($(shell which x86_64-w64-mingw32-c++-posix 2> /dev/null),)
-			CXX=x86_64-w64-mingw32-c++
-		else
-			CXX=x86_64-w64-mingw32-c++-posix
-		endif
-	else
-		ifeq ($(shell which i686-w64-mingw32-c++-posix 2> /dev/null),)
-			CXX=i686-w64-mingw32-c++
-		else
-			CXX=i686-w64-mingw32-c++-posix
-		endif
-	endif
-	CXXFLAGS += -pedantic -Wextra -Wshadow -Wmissing-declarations
-endif
-
-ifeq ($(COMP),icx)
-	comp=icx
-	CXX=icpx
-	CXXFLAGS += --intel -pedantic -Wextra -Wshadow -Wmissing-prototypes \
-		-Wconditional-uninitialized -Wabi -Wdeprecated
-endif
-
-ifeq ($(COMP),clang)
-	comp=clang
-	CXX=clang++
-	ifeq ($(target_windows),yes)
-		CXX=x86_64-w64-mingw32-clang++
-	endif
-
-	CXXFLAGS += -pedantic -Wextra -Wshadow -Wmissing-prototypes \
-	            -Wconditional-uninitialized
-
-	ifeq ($(filter $(KERNEL),Darwin OpenBSD FreeBSD),)
-	ifeq ($(target_windows),)
-	ifneq ($(RTLIB),compiler-rt)
-		LDFLAGS += -latomic
-	endif
-	endif
-	endif
-
-	ifeq ($(arch),$(filter $(arch),armv7 armv8 riscv64))
-		ifeq ($(OS),Android)
-			CXXFLAGS += -m$(bits)
-			LDFLAGS += -m$(bits)
-		endif
-		ifeq ($(ARCH),riscv64)
-			CXXFLAGS += -latomic
-		endif
-	else ifeq ($(ARCH),loongarch64)
-		CXXFLAGS += -latomic
-	else
-		CXXFLAGS += -m$(bits)
-		LDFLAGS += -m$(bits)
-	endif
-endif
-
-ifeq ($(KERNEL),Darwin)
-	CXXFLAGS += -mmacosx-version-min=10.14
-	LDFLAGS += -mmacosx-version-min=10.14
-	ifeq ($(arch),wasm)
-		CXXFLAGS += -s WASM=1
-		LDFLAGS += -s WASM=1
-	else
-		ifneq ($(arch),any)
-			CXXFLAGS += -arch $(arch)
-			LDFLAGS += -arch $(arch)
-		endif
-	endif
-	XCRUN = xcrun
-endif
-
-# To cross-compile for Android, NDK version r21 or later is recommended.
-# In earlier NDK versions, you'll need to pass -fno-addrsig if using GNU binutils.
-# Currently we don't know how to make PGO builds with the NDK yet.
-ifeq ($(COMP),ndk)
-	CXXFLAGS += -stdlib=libc++ -fPIE
-	comp=clang
-	ifeq ($(arch),armv7)
-		CXX=armv7a-linux-androideabi16-clang++
-		CXXFLAGS += -mthumb -march=armv7-a -mfloat-abi=softfp -mfpu=neon
-		ifneq ($(shell which arm-linux-androideabi-strip 2>/dev/null),)
-			STRIP=arm-linux-androideabi-strip
-		else
-			STRIP=llvm-strip
-		endif
-	endif
-	ifeq ($(arch),armv8)
-		CXX=aarch64-linux-android21-clang++
-		ifneq ($(shell which aarch64-linux-android-strip 2>/dev/null),)
-			STRIP=aarch64-linux-android-strip
-		else
-			STRIP=llvm-strip
-		endif
-	endif
-	ifeq ($(arch),x86_64)
-		CXX=x86_64-linux-android21-clang++
-		ifneq ($(shell which x86_64-linux-android-strip 2>/dev/null),)
-			STRIP=x86_64-linux-android-strip
-		else
-			STRIP=llvm-strip
-		endif
-	endif
-	LDFLAGS += -static-libstdc++ -pie -lm -latomic
-endif
-
-<<<<<<< HEAD
-# Compile for webassembly
-ifeq ($(COMP),emscripten)
-	comp=emscripten
-	ifneq ($(KERNEL),Darwin)
-	CXX=em++
-	else
-	CXX=emcc
-	endif
-	CXXFLAGS += -flto -DUSE_POPCNT
-	LDFLAGS += \
-		-flto \
-		--pre-js emscripten/preamble.js \
-		--preload-file emscripten/pikafish.nnue@pikafish.nnue \
-		-s ENVIRONMENT=web,worker \
-		-s MODULARIZE=1 \
-		-s EXPORT_NAME="Pikafish" \
-		-s ALLOW_MEMORY_GROWTH=1 -s INITIAL_MEMORY=$$((1 << 28)) -s MAXIMUM_MEMORY=$$((1 << 31)) -s STACK_SIZE=5mb\
-		-s FILESYSTEM=1 \
-		-s EXPORTED_RUNTIME_METHODS="['cwrap']" \
-		-s EXPORTED_FUNCTIONS="['_main', '_wasm_uci_execute']" \
-		-s ALLOW_UNIMPLEMENTED_SYSCALLS \
-		-s DEMANGLE_SUPPORT=1
-
-	ifeq ($(assertion),yes)
-		LDFLAGS += -s ASSERTIONS=1
-	else
-		LDFLAGS += -s ASSERTIONS=0
-	endif
-
-	ifeq ($(wasm_multithread),yes)
-		CXXFLAGS += -pthread
-		LDFLAGS += -s USE_PTHREADS=1 -s PROXY_TO_PTHREAD=1 \
-				   -s PTHREAD_POOL_SIZE=1+navigator.hardwareConcurrency
-	else
-		CXXFLAGS += -DSINGLE_THREAD
-	endif
-
-	ifeq ($(wasm_simd),yes)
-		CXXFLAGS += -DUSE_WASM_SIMD -msimd128
-	endif
-
-	ifeq ($(debug),yes)
-		LDFLAGS += --emit-symbol-map
-		ifeq ($(COMP),emscripten)
-			LDFLAGS +=  -g -fdebug-compilation-dir='..' -fsanitize=undefined
-		endif
-	endif
-endif
-
-
-ifeq ($(comp),icc)
-	profile_make = icc-profile-make
-	profile_use = icc-profile-use
-=======
-ifeq ($(comp),icx)
-	profile_make = icx-profile-make
-	profile_use = icx-profile-use
->>>>>>> 2757269a
-else ifeq ($(comp),clang)
-	profile_make = clang-profile-make
-	profile_use = clang-profile-use
-else
-	profile_make = gcc-profile-make
-	profile_use = gcc-profile-use
-	ifeq ($(KERNEL),Darwin)
-		EXTRAPROFILEFLAGS = -fvisibility=hidden
-	endif
-endif
-
-### Travis CI script uses COMPILER to overwrite CXX
-ifdef COMPILER
-	COMPCXX=$(COMPILER)
-endif
-
-### Allow overwriting CXX from command line
-ifdef COMPCXX
-	CXX=$(COMPCXX)
-endif
-
-### Sometimes gcc is really clang
-ifeq ($(COMP),gcc)
-	gccversion := $(shell $(CXX) --version 2>/dev/null)
-	gccisclang := $(findstring clang,$(gccversion))
-	ifneq ($(gccisclang),)
-		profile_make = clang-profile-make
-		profile_use = clang-profile-use
-	endif
-endif
-
-### On mingw use Windows threads, otherwise POSIX
-ifneq ($(comp),mingw)
-ifneq ($(comp),emscripten)
-	CXXFLAGS += -DUSE_PTHREADS
-	# On Android Bionic's C library comes with its own pthread implementation bundled in
-	ifneq ($(OS),Android)
-		# Haiku has pthreads in its libroot, so only link it in on other platforms
-		ifneq ($(KERNEL),Haiku)
-			ifneq ($(COMP),ndk)
-				LDFLAGS += -lpthread
-			endif
-		endif
-	endif
-endif
-endif
-
-### 3.2.1 Debugging
-ifeq ($(debug),no)
-	CXXFLAGS += -DNDEBUG
-else
-	CXXFLAGS += -g
-endif
-
-### 3.2.2 Debugging with undefined behavior sanitizers
-ifneq ($(sanitize),none)
-    CXXFLAGS += -g3 $(addprefix -fsanitize=,$(sanitize))
-    LDFLAGS += $(addprefix -fsanitize=,$(sanitize))
-endif
-
-### 3.2.3 Debugging with simple eval (no nnue)
-ifeq ($(simple_eval),yes)
-	CXXFLAGS += -DSIMPLE_EVAL
-endif
-
-### 3.3 Optimization
-ifeq ($(optimize),yes)
-
-	CXXFLAGS += -O3 -funroll-loops
-
-	ifeq ($(comp),gcc)
-		ifeq ($(OS), Android)
-			CXXFLAGS += -fno-gcse -mthumb -march=armv7-a -mfloat-abi=softfp
-		endif
-	endif
-
-	ifeq ($(KERNEL),Darwin)
-		ifeq ($(comp),$(filter $(comp),clang icx))
-			CXXFLAGS += -mdynamic-no-pic
-		endif
-
-		ifeq ($(comp),gcc)
-			ifneq ($(arch),arm64)
-				CXXFLAGS += -mdynamic-no-pic
-			endif
-		endif
-	endif
-
-	ifeq ($(comp),clang)
-		clangmajorversion := $(shell $(CXX) -dumpversion 2>/dev/null | cut -f1 -d.)
-		ifeq ($(shell expr $(clangmajorversion) \< 16),1)
-			CXXFLAGS += -fexperimental-new-pass-manager
-		endif
-	endif
-endif
-
-### 3.4 Bits
-ifeq ($(bits),64)
-	CXXFLAGS += -DIS_64BIT
-endif
-
-### 3.5 prefetch and popcount
-ifeq ($(prefetch),yes)
-	ifeq ($(sse),yes)
-		CXXFLAGS += -msse
-	endif
-else
-	CXXFLAGS += -DNO_PREFETCH
-endif
-
-ifeq ($(popcnt),yes)
-	ifeq ($(arch),$(filter $(arch),ppc64 armv7 armv8 arm64))
-		CXXFLAGS += -DUSE_POPCNT
-	else
-		CXXFLAGS += -msse3 -mpopcnt -DUSE_POPCNT
-	endif
-endif
-
-### 3.6 SIMD architectures
-ifeq ($(avx2),yes)
-	CXXFLAGS += -DUSE_AVX2
-	ifeq ($(comp),$(filter $(comp),gcc clang mingw icx))
-		CXXFLAGS += -mavx2 -mbmi
-	endif
-endif
-
-ifeq ($(avxvnni),yes)
-	CXXFLAGS += -DUSE_VNNI -DUSE_AVXVNNI
-	ifeq ($(comp),$(filter $(comp),gcc clang mingw icx))
-		CXXFLAGS += -mavxvnni
-	endif
-endif
-
-ifeq ($(avx512f),yes)
-	CXXFLAGS += -DUSE_AVX512F
-	ifeq ($(comp),$(filter $(comp),gcc clang mingw icx))
-		CXXFLAGS += -mavx512f
-	endif
-else
-	ifeq ($(avx512),yes)
-		CXXFLAGS += -DUSE_AVX512
-		ifeq ($(comp),$(filter $(comp),gcc clang mingw icx))
-			CXXFLAGS += -mavx512f -mavx512bw
-		endif
-	endif
-endif
-
-ifeq ($(vnni256),yes)
-	CXXFLAGS += -DUSE_VNNI
-	ifeq ($(comp),$(filter $(comp),gcc clang mingw icx))
-		CXXFLAGS += -mavx512f -mavx512bw -mavx512vnni -mavx512dq -mavx512vl -mprefer-vector-width=256
-	endif
-endif
-
-ifeq ($(vnni512),yes)
-	CXXFLAGS += -DUSE_VNNI
-	ifeq ($(comp),$(filter $(comp),gcc clang mingw icx))
-		CXXFLAGS += -mavx512f -mavx512bw -mavx512vnni -mavx512dq -mavx512vl -mprefer-vector-width=512
-	endif
-endif
-
-ifeq ($(sse41),yes)
-	CXXFLAGS += -DUSE_SSE41
-	ifeq ($(comp),$(filter $(comp),gcc clang mingw icx))
-		CXXFLAGS += -msse4.1
-	endif
-endif
-
-ifeq ($(ssse3),yes)
-	CXXFLAGS += -DUSE_SSSE3
-	ifeq ($(comp),$(filter $(comp),gcc clang mingw icx))
-		CXXFLAGS += -mssse3
-	endif
-endif
-
-ifeq ($(sse2),yes)
-	CXXFLAGS += -DUSE_SSE2
-	ifeq ($(comp),$(filter $(comp),gcc clang mingw icx))
-		CXXFLAGS += -msse2
-	endif
-endif
-
-ifeq ($(mmx),yes)
-	ifeq ($(comp),$(filter $(comp),gcc clang mingw icx))
-		CXXFLAGS += -mmmx
-	endif
-endif
-
-ifeq ($(neon),yes)
-	CXXFLAGS += -DUSE_NEON=$(arm_version)
-	ifeq ($(KERNEL),Linux)
-	ifneq ($(COMP),ndk)
-	ifneq ($(arch),armv8)
-		CXXFLAGS += -mfpu=neon
-	endif
-	endif
-	endif
-endif
-
-ifeq ($(dotprod),yes)
-	CXXFLAGS += -march=armv8.2-a+dotprod -DUSE_NEON_DOTPROD
-endif
-
-### 3.7 pext
-ifeq ($(pext),yes)
-	CXXFLAGS += -DUSE_PEXT
-	ifeq ($(comp),$(filter $(comp),gcc clang mingw icx))
-		CXXFLAGS += -mbmi2
-	endif
-endif
-
-### 3.8.1 Try to include git commit sha for versioning
-GIT_SHA := $(shell git rev-parse HEAD 2>/dev/null | cut -c 1-8)
-ifneq ($(GIT_SHA), )
-	CXXFLAGS += -DGIT_SHA=$(GIT_SHA)
-endif
-
-### 3.8.2 Try to include git commit date for versioning
-GIT_DATE := $(shell git show -s --date=format:'%Y%m%d' --format=%cd HEAD 2>/dev/null)
-ifneq ($(GIT_DATE), )
-	CXXFLAGS += -DGIT_DATE=$(GIT_DATE)
-endif
-
-### 3.8.3 Try to include architecture
-ifneq ($(ARCH), )
-	CXXFLAGS += -DARCH=$(ARCH)
-endif
-
-### 3.9 Link Time Optimization
-### This is a mix of compile and link time options because the lto link phase
-### needs access to the optimization flags.
-ifeq ($(optimize),yes)
-ifeq ($(debug), no)
-	ifeq ($(comp),$(filter $(comp),clang icx))
-		CXXFLAGS += -flto=full
-		ifeq ($(comp),icx)
-			CXXFLAGS += -fwhole-program-vtables
-                endif
-		ifeq ($(target_windows),yes)
-			CXXFLAGS += -fuse-ld=lld
-		endif
-		LDFLAGS += $(CXXFLAGS)
-
-# GCC and CLANG use different methods for parallelizing LTO and CLANG pretends to be
-# GCC on some systems.
-	else ifeq ($(comp),gcc)
-	ifeq ($(gccisclang),)
-		CXXFLAGS += -flto -flto-partition=one
-		LDFLAGS += $(CXXFLAGS) -flto=jobserver
-	else
-		CXXFLAGS += -flto=full
-		LDFLAGS += $(CXXFLAGS)
-	endif
-
-# To use LTO and static linking on Windows,
-# the tool chain requires gcc version 10.1 or later.
-	else ifeq ($(comp),mingw)
-		CXXFLAGS += -flto -flto-partition=one
-		LDFLAGS += $(CXXFLAGS) -save-temps
-	endif
-endif
-endif
-
-### 3.10 Android 5 can only run position independent executables. Note that this
-### breaks Android 4.0 and earlier.
-ifeq ($(OS), Android)
-	CXXFLAGS += -fPIE
-	LDFLAGS += -fPIE -pie
-endif
-
-### ==========================================================================
-### Section 4. Public Targets
-### ==========================================================================
-
-help:
-	@echo ""
-	@echo "To compile pikafish, type: "
-	@echo ""
-	@echo "make -j target [ARCH=arch] [COMP=compiler] [COMPCXX=cxx]"
-	@echo ""
-	@echo "Supported targets:"
-	@echo ""
-	@echo "help                    > Display architecture details"
-	@echo "profile-build           > standard build with profile-guided optimization"
-	@echo "build                   > skip profile-guided optimization"
-	@echo "strip                   > Strip executable"
-	@echo "install                 > Install executable"
-	@echo "clean                   > Clean up"
-	@echo ""
-	@echo "Supported archs:"
-	@echo ""
-	@echo "native                  > select the best architecture for the host processor (default)"
-	@echo "x86-64-vnni512          > x86 64-bit with vnni 512bit support"
-	@echo "x86-64-vnni256          > x86 64-bit with vnni 512bit support, limit operands to 256bit wide"
-	@echo "x86-64-avx512           > x86 64-bit with avx512 support"
-	@echo "x86-64-avx512f          > x86 64-bit with avx512f only support"
-	@echo "x86-64-avxvnni          > x86 64-bit with vnni 256bit support"
-	@echo "x86-64-bmi2             > x86 64-bit with bmi2 support"
-	@echo "x86-64-avx2             > x86 64-bit with avx2 support"
-	@echo "x86-64-sse41-popcnt     > x86 64-bit with sse41 and popcnt support"
-	@echo "x86-64-modern           > deprecated, currently x86-64-sse41-popcnt"
-	@echo "x86-64-ssse3            > x86 64-bit with ssse3 support"
-	@echo "x86-64-sse3-popcnt      > x86 64-bit with sse3 compile and popcnt support"
-	@echo "x86-64                  > x86 64-bit generic (with sse2 support)"
-	@echo "x86-32-sse41-popcnt     > x86 32-bit with sse41 and popcnt support"
-	@echo "x86-32-sse2             > x86 32-bit with sse2 support"
-	@echo "x86-32                  > x86 32-bit generic (with mmx compile support)"
-	@echo "ppc-64                  > PPC 64-bit"
-	@echo "ppc-32                  > PPC 32-bit"
-	@echo "armv7                   > ARMv7 32-bit"
-	@echo "armv7-neon              > ARMv7 32-bit with popcnt and neon"
-	@echo "armv8                   > ARMv8 64-bit with popcnt and neon"
-	@echo "armv8-dotprod           > ARMv8 64-bit with popcnt, neon and dot product support"
-	@echo "e2k                     > Elbrus 2000"
-	@echo "apple-silicon           > Apple silicon ARM64"
-	@echo "general-64              > unspecified 64-bit"
-	@echo "general-32              > unspecified 32-bit"
-	@echo "riscv64                 > RISC-V 64-bit"
-<<<<<<< HEAD
-	@echo "wasm-single             > wasm single thread"
-	@echo "wasm-multi              > wasm multiple thread"
-	@echo "wasm-single-simd128     > wasm single thread SIMD 128"
-	@echo "wasm-multi-simd128      > wasm multi thread SIMD 128"
-=======
-	@echo "loongarch64             > LoongArch 64-bit"
-	@echo ""
->>>>>>> 2757269a
-	@echo "Supported compilers:"
-	@echo ""
-	@echo "gcc                     > GNU compiler (default)"
-	@echo "mingw                   > GNU compiler with MinGW under Windows"
-	@echo "clang                   > LLVM Clang compiler"
-	@echo "icx                     > Intel oneAPI DPC++/C++ Compiler"
-	@echo "ndk                     > Google NDK to cross-compile for Android"
-	@echo ""
-	@echo "Simple examples. If you don't know what to do, you likely want to run one of: "
-	@echo ""
-	@echo "make -j profile-build ARCH=x86-64-avx2    # typically a fast compile for common systems "
-	@echo "make -j profile-build ARCH=x86-64-sse41-popcnt  # A more portable compile for 64-bit systems "
-	@echo "make -j profile-build ARCH=x86-64         # A portable compile for 64-bit systems "
-	@echo ""
-	@echo "Advanced examples, for experienced users: "
-	@echo ""
-	@echo "make -j profile-build ARCH=x86-64-avxvnni"
-	@echo "make -j profile-build ARCH=x86-64-avxvnni COMP=gcc COMPCXX=g++-12.0"
-	@echo "make -j build ARCH=x86-64-ssse3 COMP=clang"
-	@echo "make -j build ARCH=wasm-single COMP=emscripten"
-	@echo ""
-ifneq ($(SUPPORTED_ARCH), true)
-	@echo "Specify a supported architecture with the ARCH option for more details"
-	@echo ""
-endif
-
-
-.PHONY: help analyze build profile-build strip install clean net \
-	objclean profileclean config-sanity \
-	config-sanity \
-	icx-profile-use icx-profile-make \
-	gcc-profile-use gcc-profile-make \
-	clang-profile-use clang-profile-make FORCE \
-	format analyze
-
-analyze: net config-sanity objclean
-	$(MAKE) -k ARCH=$(ARCH) COMP=$(COMP) $(OBJS)
-
-build: net config-sanity
-	$(MAKE) ARCH=$(ARCH) COMP=$(COMP) all
-
-profile-build: net config-sanity objclean profileclean
-	@echo ""
-	@echo "Step 1/4. Building instrumented executable ..."
-	$(MAKE) ARCH=$(ARCH) COMP=$(COMP) $(profile_make)
-	@echo ""
-	@echo "Step 2/4. Running benchmark for pgo-build ..."
-	$(PGOBENCH) > PGOBENCH.out 2>&1
-	tail -n 4 PGOBENCH.out
-	@echo ""
-	@echo "Step 3/4. Building optimized executable ..."
-	$(MAKE) ARCH=$(ARCH) COMP=$(COMP) objclean
-	$(MAKE) ARCH=$(ARCH) COMP=$(COMP) $(profile_use)
-	@echo ""
-	@echo "Step 4/4. Deleting profile data ..."
-	$(MAKE) ARCH=$(ARCH) COMP=$(COMP) profileclean
-
-strip:
-	$(STRIP) $(EXE)
-
-install:
-	-mkdir -p -m 755 $(BINDIR)
-	-cp $(EXE) $(BINDIR)
-	$(STRIP) $(BINDIR)/$(EXE)
-
-# clean all
-clean: objclean profileclean wasmclean
-	@rm -f .depend *~ core
-
-# clean binaries and objects
-objclean:
-	@rm -f pikafish pikafish.exe *.o ./external/*.o ./nnue/*.o ./nnue/features/*.o
-
-wasmclean:
-	@rm -f emscripten/pikafish.js emscripten/pikafish.wasm
-
-# clean auxiliary profiling files
-profileclean:
-	@rm -rf profdir
-	@rm -f bench.txt *.gcda *.gcno ./external/*.gcda ./nnue/*.gcda ./nnue/features/*.gcda *.s PGOBENCH.out
-	@rm -f pikafish.profdata *.profraw
-	@rm -f pikafish.*args*
-	@rm -f pikafish.*lt*
-	@rm -f pikafish.res
-	@rm -f ./-lstdc++.res
-
-format:
-	$(CLANG-FORMAT) -i $(SRCS) $(HEADERS) -style=file
-
-default:
-	help
-
-### ==========================================================================
-### Section 5. Private Targets
-### ==========================================================================
-
-all: $(EXE) .depend
-
-config-sanity: net
-	@echo ""
-	@echo "Config:"
-	@echo "debug: '$(debug)'"
-	@echo "sanitize: '$(sanitize)'"
-	@echo "optimize: '$(optimize)'"
-	@echo "arch: '$(arch)'"
-	@echo "bits: '$(bits)'"
-	@echo "kernel: '$(KERNEL)'"
-	@echo "os: '$(OS)'"
-	@echo "prefetch: '$(prefetch)'"
-	@echo "popcnt: '$(popcnt)'"
-	@echo "pext: '$(pext)'"
-	@echo "sse: '$(sse)'"
-	@echo "mmx: '$(mmx)'"
-	@echo "sse2: '$(sse2)'"
-	@echo "ssse3: '$(ssse3)'"
-	@echo "sse41: '$(sse41)'"
-	@echo "avx2: '$(avx2)'"
-	@echo "avxvnni: '$(avxvnni)'"
-	@echo "avx512f: '$(avx512f)'"
-	@echo "avx512: '$(avx512)'"
-	@echo "vnni256: '$(vnni256)'"
-	@echo "vnni512: '$(vnni512)'"
-	@echo "neon: '$(neon)'"
-	@echo "dotprod: '$(dotprod)'"
-	@echo "arm_version: '$(arm_version)'"
-	@echo "target_windows: '$(target_windows)'"
-	@echo ""
-	@echo "Flags:"
-	@echo "CXX: $(CXX)"
-	@echo "CXXFLAGS: $(CXXFLAGS)"
-	@echo "LDFLAGS: $(LDFLAGS)"
-	@echo ""
-	@echo "Testing config sanity. If this fails, try 'make help' ..."
-	@echo ""
-	@test "$(debug)" = "yes" || test "$(debug)" = "no"
-	@test "$(optimize)" = "yes" || test "$(optimize)" = "no"
-	@test "$(SUPPORTED_ARCH)" = "true"
-	@test "$(arch)" = "any" || test "$(arch)" = "x86_64" || test "$(arch)" = "i386" || \
-	 test "$(arch)" = "ppc64" || test "$(arch)" = "ppc" || test "$(arch)" = "e2k" || \
-<<<<<<< HEAD
-	 test "$(arch)" = "armv7" || test "$(arch)" = "armv8" || test "$(arch)" = "arm64"" || \
-	 test "$(arch)" = "riscv64 || test "$(arch)" = "wasm"
-=======
-	 test "$(arch)" = "armv7" || test "$(arch)" = "armv8" || test "$(arch)" = "arm64" || test "$(arch)" = "riscv64" || test "$(arch)" = "loongarch64"
->>>>>>> 2757269a
-	@test "$(bits)" = "32" || test "$(bits)" = "64"
-	@test "$(prefetch)" = "yes" || test "$(prefetch)" = "no"
-	@test "$(popcnt)" = "yes" || test "$(popcnt)" = "no"
-	@test "$(pext)" = "yes" || test "$(pext)" = "no"
-	@test "$(sse)" = "yes" || test "$(sse)" = "no"
-	@test "$(mmx)" = "yes" || test "$(mmx)" = "no"
-	@test "$(sse2)" = "yes" || test "$(sse2)" = "no"
-	@test "$(ssse3)" = "yes" || test "$(ssse3)" = "no"
-	@test "$(sse41)" = "yes" || test "$(sse41)" = "no"
-	@test "$(avx2)" = "yes" || test "$(avx2)" = "no"
-	@test "$(avx512f)" = "yes" || test "$(avx512f)" = "no"
-	@test "$(avx512)" = "yes" || test "$(avx512)" = "no"
-	@test "$(vnni256)" = "yes" || test "$(vnni256)" = "no"
-	@test "$(vnni512)" = "yes" || test "$(vnni512)" = "no"
-	@test "$(neon)" = "yes" || test "$(neon)" = "no"
-<<<<<<< HEAD
-	@test "$(comp)" = "gcc" || test "$(comp)" = "icc" || test "$(comp)" = "mingw" || test "$(comp)" = "clang" \
-	|| test "$(comp)" = "armv7a-linux-androideabi16-clang"  || test "$(comp)" = "aarch64-linux-android21-clang" \
-	|| test "$(comp)" = "emscripten"
-=======
-	@test "$(comp)" = "gcc" || test "$(comp)" = "icx" || test "$(comp)" = "mingw" || test "$(comp)" = "clang" \
-	|| test "$(comp)" = "armv7a-linux-androideabi16-clang"  || test "$(comp)" = "aarch64-linux-android21-clang"
->>>>>>> 2757269a
-
-$(EXE): $(OBJS) emscripten/preamble.js
-	+$(CXX) -o $@ $(OBJS) $(LDFLAGS)
-
-# Force recompilation to ensure version info is up-to-date
-misc.o: FORCE
-FORCE:
-
-clang-profile-make:
-	$(MAKE) ARCH=$(ARCH) COMP=$(COMP) \
-	EXTRACXXFLAGS='-fprofile-instr-generate ' \
-	EXTRALDFLAGS=' -fprofile-instr-generate' \
-	all
-
-clang-profile-use:
-	$(XCRUN) llvm-profdata merge -output=pikafish.profdata *.profraw
-	$(MAKE) ARCH=$(ARCH) COMP=$(COMP) \
-	EXTRACXXFLAGS='-fprofile-instr-use=pikafish.profdata' \
-	EXTRALDFLAGS='-fprofile-use ' \
-	all
-
-gcc-profile-make:
-	@mkdir -p profdir
-	$(MAKE) ARCH=$(ARCH) COMP=$(COMP) \
-	EXTRACXXFLAGS='-fprofile-generate=profdir' \
-	EXTRACXXFLAGS+=$(EXTRAPROFILEFLAGS) \
-	EXTRALDFLAGS='-lgcov' \
-	all
-
-gcc-profile-use:
-	$(MAKE) ARCH=$(ARCH) COMP=$(COMP) \
-	EXTRACXXFLAGS='-fprofile-use=profdir -fno-peel-loops -fno-tracer' \
-	EXTRACXXFLAGS+=$(EXTRAPROFILEFLAGS) \
-	EXTRALDFLAGS='-lgcov' \
-	all
-
-icx-profile-make:
-	$(MAKE) ARCH=$(ARCH) COMP=$(COMP) \
-	EXTRACXXFLAGS='-fprofile-instr-generate ' \
-	EXTRALDFLAGS=' -fprofile-instr-generate' \
-	all
-
-icx-profile-use:
-	$(XCRUN) llvm-profdata merge -output=stockfish.profdata *.profraw
-	$(MAKE) ARCH=$(ARCH) COMP=$(COMP) \
-	EXTRACXXFLAGS='-fprofile-instr-use=stockfish.profdata' \
-	EXTRALDFLAGS='-fprofile-use ' \
-	all
-
-.depend: $(SRCS)
-	-@$(CXX) $(DEPENDFLAGS) -MM $(SRCS) > $@ 2> /dev/null
-
-ifeq (, $(filter $(MAKECMDGOALS), help strip install clean net objclean profileclean config-sanity))
--include .depend
-endif+# Pikafish, a UCI chess playing engine derived from Stockfish
+# Copyright (C) 2004-2023 The Pikafish developers (see AUTHORS file)
+#
+# Pikafish is free software: you can redistribute it and/or modify
+# it under the terms of the GNU General Public License as published by
+# the Free Software Foundation, either version 3 of the License, or
+# (at your option) any later version.
+#
+# Pikafish is distributed in the hope that it will be useful,
+# but WITHOUT ANY WARRANTY; without even the implied warranty of
+# MERCHANTABILITY or FITNESS FOR A PARTICULAR PURPOSE.  See the
+# GNU General Public License for more details.
+#
+# You should have received a copy of the GNU General Public License
+# along with this program.  If not, see <http://www.gnu.org/licenses/>.
+
+
+### ==========================================================================
+### Section 1. General Configuration
+### ==========================================================================
+
+### Establish the operating system name
+KERNEL := $(shell uname -s)
+ifeq ($(KERNEL),Linux)
+	OS := $(shell uname -o)
+endif
+
+### Target Windows OS
+ifeq ($(OS),Windows_NT)
+	ifneq ($(COMP),ndk)
+	ifneq ($(COMP),emscripten)
+		target_windows = yes
+	endif
+	endif
+else ifeq ($(COMP),mingw)
+	target_windows = yes
+	ifeq ($(WINE_PATH),)
+		WINE_PATH := $(shell which wine)
+	endif
+endif
+
+### Executable name
+ifeq ($(target_windows),yes)
+	EXE = pikafish.exe
+else ifeq ($(COMP),emscripten)
+	EXE = emscripten/pikafish.js
+else
+	EXE = pikafish
+endif
+
+### Installation dir definitions
+PREFIX = /usr/local
+BINDIR = $(PREFIX)/bin
+
+### Built-in benchmark for pgo-builds
+PGOBENCH = $(WINE_PATH) ./$(EXE) bench
+
+### Source and object files
+SRCS = benchmark.cpp bitboard.cpp evaluate.cpp main.cpp \
+	misc.cpp movegen.cpp movepick.cpp position.cpp \
+	search.cpp thread.cpp timeman.cpp tt.cpp uci.cpp ucioption.cpp tune.cpp \
+	nnue/evaluate_nnue.cpp nnue/features/half_ka_v2_hm.cpp \
+	external/zip.cpp emscripten/wasm_simd.cpp
+
+HEADERS = benchmark.h bitboard.h evaluate.h misc.h movegen.h movepick.h magics.h \
+           nnue/evaluate_nnue.h nnue/features/half_ka_v2_hm.h nnue/layers/affine_transform.h \
+           nnue/layers/affine_transform_sparse_input.h nnue/layers/clipped_relu.h nnue/layers/simd.h \
+           nnue/layers/sqr_clipped_relu.h nnue/nnue_accumulator.h nnue/nnue_architecture.h \
+           nnue/nnue_common.h nnue/nnue_feature_transformer.h position.h \
+           search.h thread.h thread_win32_osx.h timeman.h \
+           tt.h tune.h types.h uci.h ucioption.h perft.h \
+           external/zip.h external/miniz.h
+
+OBJS = $(notdir $(SRCS:.cpp=.o))
+
+VPATH = emscripten:external:nnue:nnue/features
+
+### ==========================================================================
+### Section 2. High-level Configuration
+### ==========================================================================
+#
+# flag                --- Comp switch        --- Description
+# ----------------------------------------------------------------------------
+#
+# debug = yes/no      --- -DNDEBUG           --- Enable/Disable debug mode
+# sanitize = none/<sanitizer> ... (-fsanitize )
+#                     --- ( undefined )      --- enable undefined behavior checks
+#                     --- ( thread    )      --- enable threading error checks
+#                     --- ( address   )      --- enable memory access checks
+#                     --- ...etc...          --- see compiler documentation for supported sanitizers
+# optimize = yes/no   --- (-O3/-fast etc.)   --- Enable/Disable optimizations
+# arch = (name)       --- (-arch)            --- Target architecture
+# bits = 64/32        --- -DIS_64BIT         --- 64-/32-bit operating system
+# prefetch = yes/no   --- -DUSE_PREFETCH     --- Use prefetch asm-instruction
+# popcnt = yes/no     --- -DUSE_POPCNT       --- Use popcnt asm-instruction
+# pext = yes/no       --- -DUSE_PEXT         --- Use pext x86_64 asm-instruction
+# sse = yes/no        --- -msse              --- Use Intel Streaming SIMD Extensions
+# mmx = yes/no        --- -mmmx              --- Use Intel MMX instructions
+# sse2 = yes/no       --- -msse2             --- Use Intel Streaming SIMD Extensions 2
+# ssse3 = yes/no      --- -mssse3            --- Use Intel Supplemental Streaming SIMD Extensions 3
+# sse41 = yes/no      --- -msse4.1           --- Use Intel Streaming SIMD Extensions 4.1
+# avx2 = yes/no       --- -mavx2             --- Use Intel Advanced Vector Extensions 2
+# avxvnni = yes/no    --- -mavxvnni          --- Use Intel Vector Neural Network Instructions AVX
+# avx512f = yes/no    --- -mavx512f          --- Use Intel Advanced Vector Extensions 512 Foundation Only
+# avx512 = yes/no     --- -mavx512bw         --- Use Intel Advanced Vector Extensions 512
+# vnni256 = yes/no    --- -mavx256vnni       --- Use Intel Vector Neural Network Instructions 512 with 256bit operands
+# vnni512 = yes/no    --- -mavx512vnni       --- Use Intel Vector Neural Network Instructions 512
+# neon = yes/no       --- -DUSE_NEON         --- Use ARM SIMD architecture
+# dotprod = yes/no    --- -DUSE_NEON_DOTPROD --- Use ARM advanced SIMD Int8 dot product instructions
+#
+# Note that Makefile is space sensitive, so when adding new architectures
+# or modifying existing flags, you have to make sure there are no extra spaces
+# at the end of the line for flag values.
+#
+# Example of use for these flags:
+# make build ARCH=x86-64-avx512 debug=yes sanitize="address undefined"
+
+
+### 2.1. General and architecture defaults
+
+ifeq ($(ARCH),)
+   ARCH = native
+endif
+
+ifeq ($(ARCH), native)
+   override ARCH := $(shell $(SHELL) ../scripts/get_native_properties.sh | cut -d " " -f 1)
+endif
+
+# explicitly check for the list of supported architectures (as listed with make help),
+# the user can override with `make ARCH=x86-32-vnni256 SUPPORTED_ARCH=true`
+ifeq ($(ARCH), $(filter $(ARCH), \
+                 x86-64-vnni512 x86-64-vnni256 x86-64-avx512 x86-64-avx512f x86-64-avxvnni x86-64-bmi2 \
+                 x86-64-avx2 x86-64-sse41-popcnt x86-64-modern x86-64-ssse3 x86-64-sse3-popcnt \
+                 x86-64 x86-32-sse41-popcnt x86-32-sse2 x86-32 ppc-64 ppc-32 e2k \
+                 armv7 armv7-neon armv8 armv8-dotprod apple-silicon general-64 general-32 riscv64 loongarch64 \
+                 wasm-single wasm-multi wasm-single-simd128 wasm-multi-simd128))
+   SUPPORTED_ARCH=true
+else
+   SUPPORTED_ARCH=false
+endif
+
+optimize = yes
+debug = no
+simple_eval = no
+sanitize = none
+bits = 64
+prefetch = no
+popcnt = no
+pext = no
+sse = no
+mmx = no
+sse2 = no
+ssse3 = no
+sse41 = no
+avx2 = no
+avxvnni = no
+avx512f = no
+avx512 = no
+vnni256 = no
+vnni512 = no
+neon = no
+dotprod = no
+arm_version = 0
+STRIP = strip
+
+ifneq ($(shell which clang-format-17 2> /dev/null),)
+	CLANG-FORMAT = clang-format-17
+else
+	CLANG-FORMAT = clang-format
+endif
+
+### 2.2 Architecture specific
+
+ifeq ($(findstring x86,$(ARCH)),x86)
+
+# x86-32/64
+
+ifeq ($(findstring x86-32,$(ARCH)),x86-32)
+	arch = i386
+	bits = 32
+	sse = no
+	mmx = yes
+else
+	arch = x86_64
+	sse = yes
+	sse2 = yes
+endif
+
+ifeq ($(findstring -sse,$(ARCH)),-sse)
+	sse = yes
+endif
+
+ifeq ($(findstring -popcnt,$(ARCH)),-popcnt)
+	popcnt = yes
+endif
+
+ifeq ($(findstring -mmx,$(ARCH)),-mmx)
+	mmx = yes
+endif
+
+ifeq ($(findstring -sse2,$(ARCH)),-sse2)
+	sse = yes
+	sse2 = yes
+endif
+
+ifeq ($(findstring -ssse3,$(ARCH)),-ssse3)
+	sse = yes
+	sse2 = yes
+	ssse3 = yes
+endif
+
+ifeq ($(findstring -sse41,$(ARCH)),-sse41)
+	sse = yes
+	sse2 = yes
+	ssse3 = yes
+	sse41 = yes
+endif
+
+ifeq ($(findstring -modern,$(ARCH)),-modern)
+        $(warning *** ARCH=$(ARCH) is deprecated, defaulting to ARCH=x86-64-sse41-popcnt. Execute `make help` for a list of available architectures. ***)
+        $(shell sleep 5)
+	popcnt = yes
+	sse = yes
+	sse2 = yes
+	ssse3 = yes
+	sse41 = yes
+endif
+
+ifeq ($(findstring -avx2,$(ARCH)),-avx2)
+	popcnt = yes
+	sse = yes
+	sse2 = yes
+	ssse3 = yes
+	sse41 = yes
+	avx2 = yes
+endif
+
+ifeq ($(findstring -avxvnni,$(ARCH)),-avxvnni)
+	popcnt = yes
+	sse = yes
+	sse2 = yes
+	ssse3 = yes
+	sse41 = yes
+	avx2 = yes
+	avxvnni = yes
+	pext = yes
+endif
+
+ifeq ($(findstring -bmi2,$(ARCH)),-bmi2)
+	popcnt = yes
+	sse = yes
+	sse2 = yes
+	ssse3 = yes
+	sse41 = yes
+	avx2 = yes
+	pext = yes
+endif
+
+ifeq ($(findstring -avx512f,$(ARCH)),-avx512f)
+	popcnt = yes
+	sse = yes
+	sse2 = yes
+	ssse3 = yes
+	sse41 = yes
+	avx2 = yes
+	pext = yes
+	avx512f = yes
+else
+	ifeq ($(findstring -avx512,$(ARCH)),-avx512)
+		popcnt = yes
+		sse = yes
+		sse2 = yes
+		ssse3 = yes
+		sse41 = yes
+		avx2 = yes
+		pext = yes
+		avx512 = yes
+	endif
+endif
+
+ifeq ($(findstring -vnni256,$(ARCH)),-vnni256)
+	popcnt = yes
+	sse = yes
+	sse2 = yes
+	ssse3 = yes
+	sse41 = yes
+	avx2 = yes
+	pext = yes
+	vnni256 = yes
+endif
+
+ifeq ($(findstring -vnni512,$(ARCH)),-vnni512)
+	popcnt = yes
+	sse = yes
+	sse2 = yes
+	ssse3 = yes
+	sse41 = yes
+	avx2 = yes
+	pext = yes
+	avx512 = yes
+	vnni512 = yes
+endif
+
+ifeq ($(sse),yes)
+	prefetch = yes
+endif
+
+# 64-bit pext is not available on x86-32
+ifeq ($(bits),32)
+	pext = no
+endif
+
+else
+
+# all other architectures
+
+ifeq ($(ARCH),general-32)
+	arch = any
+	bits = 32
+endif
+
+ifeq ($(ARCH),general-64)
+	arch = any
+endif
+
+ifeq ($(ARCH),armv7)
+	arch = armv7
+	prefetch = yes
+	bits = 32
+	arm_version = 7
+endif
+
+ifeq ($(ARCH),armv7-neon)
+	arch = armv7
+	prefetch = yes
+	popcnt = yes
+	neon = yes
+	bits = 32
+	arm_version = 7
+endif
+
+ifeq ($(ARCH),armv8)
+	arch = armv8
+	prefetch = yes
+	popcnt = yes
+	neon = yes
+	arm_version = 8
+endif
+
+ifeq ($(ARCH),armv8-dotprod)
+	arch = armv8
+	prefetch = yes
+	popcnt = yes
+	neon = yes
+	dotprod = yes
+	arm_version = 8
+endif
+
+ifeq ($(ARCH),apple-silicon)
+	arch = arm64
+	prefetch = yes
+	popcnt = yes
+	neon = yes
+	dotprod = yes
+	arm_version = 8
+endif
+
+ifeq ($(ARCH),ppc-32)
+	arch = ppc
+	bits = 32
+endif
+
+ifeq ($(ARCH),ppc-64)
+	arch = ppc64
+	popcnt = yes
+	prefetch = yes
+endif
+
+ifeq ($(findstring e2k,$(ARCH)),e2k)
+	arch = e2k
+	mmx = yes
+	bits = 64
+	sse = yes
+	sse2 = yes
+	ssse3 = yes
+	sse41 = yes
+	popcnt = yes
+endif
+
+ifeq ($(ARCH),riscv64)
+	arch = riscv64
+endif
+
+ifeq ($(ARCH),loongarch64)
+	arch = loongarch64
+endif
+
+ifeq ($(ARCH),wasm-single)
+	arch = wasm
+	bits = 64
+	wasm_simd = no
+	wasm_multithread = no
+	assertion = no
+endif
+
+ifeq ($(ARCH),wasm-single-simd128)
+	arch = wasm
+	bits = 64
+	wasm_simd = yes
+	wasm_multithread = no
+	assertion = no
+endif
+
+ifeq ($(ARCH),wasm-multi)
+	arch = wasm
+	bits = 64
+	wasm_simd = no
+	wasm_multithread = yes
+	assertion = no
+endif
+
+ifeq ($(ARCH),wasm-multi-simd128)
+	arch = wasm
+	bits = 64
+	wasm_simd = yes
+	wasm_multithread = yes
+	assertion = no
+endif
+
+endif
+
+### ==========================================================================
+### Section 3. Low-level Configuration
+### ==========================================================================
+
+### 3.1 Selecting compiler (default = gcc)
+ifeq ($(MAKELEVEL),0)
+       export ENV_CXXFLAGS := $(CXXFLAGS)
+       export ENV_DEPENDFLAGS := $(DEPENDFLAGS)
+       export ENV_LDFLAGS := $(LDFLAGS)
+endif
+
+CXXFLAGS = $(ENV_CXXFLAGS) -Wall -Wcast-qual -fno-exceptions -std=c++17 $(EXTRACXXFLAGS)
+
+DEPENDFLAGS = $(ENV_DEPENDFLAGS) -std=c++17
+LDFLAGS = $(ENV_LDFLAGS) $(EXTRALDFLAGS)
+
+ifeq ($(COMP),)
+	COMP=gcc
+endif
+
+ifeq ($(COMP),gcc)
+	comp=gcc
+	CXX=g++
+	CXXFLAGS += -pedantic -Wextra -Wshadow -Wmissing-declarations
+
+	ifeq ($(arch),$(filter $(arch),armv7 armv8 riscv64))
+		ifeq ($(OS),Android)
+			CXXFLAGS += -m$(bits)
+			LDFLAGS += -m$(bits)
+		endif
+		ifeq ($(ARCH),riscv64)
+			CXXFLAGS += -latomic
+		endif
+	else ifeq ($(ARCH),loongarch64)
+		CXXFLAGS += -latomic
+	else
+		CXXFLAGS += -m$(bits)
+		LDFLAGS += -m$(bits)
+	endif
+
+	ifeq ($(arch),$(filter $(arch),armv7))
+		LDFLAGS += -latomic
+	endif
+
+	ifneq ($(KERNEL),Darwin)
+	   LDFLAGS += -Wl,--no-as-needed
+	endif
+endif
+
+ifeq ($(target_windows),yes)
+	LDFLAGS += -static
+endif
+
+ifeq ($(COMP),mingw)
+	comp=mingw
+
+	ifeq ($(bits),64)
+		ifeq ($(shell which x86_64-w64-mingw32-c++-posix 2> /dev/null),)
+			CXX=x86_64-w64-mingw32-c++
+		else
+			CXX=x86_64-w64-mingw32-c++-posix
+		endif
+	else
+		ifeq ($(shell which i686-w64-mingw32-c++-posix 2> /dev/null),)
+			CXX=i686-w64-mingw32-c++
+		else
+			CXX=i686-w64-mingw32-c++-posix
+		endif
+	endif
+	CXXFLAGS += -pedantic -Wextra -Wshadow -Wmissing-declarations
+endif
+
+ifeq ($(COMP),icx)
+	comp=icx
+	CXX=icpx
+	CXXFLAGS += --intel -pedantic -Wextra -Wshadow -Wmissing-prototypes \
+		-Wconditional-uninitialized -Wabi -Wdeprecated
+endif
+
+ifeq ($(COMP),clang)
+	comp=clang
+	CXX=clang++
+	ifeq ($(target_windows),yes)
+		CXX=x86_64-w64-mingw32-clang++
+	endif
+
+	CXXFLAGS += -pedantic -Wextra -Wshadow -Wmissing-prototypes \
+	            -Wconditional-uninitialized
+
+	ifeq ($(filter $(KERNEL),Darwin OpenBSD FreeBSD),)
+	ifeq ($(target_windows),)
+	ifneq ($(RTLIB),compiler-rt)
+		LDFLAGS += -latomic
+	endif
+	endif
+	endif
+
+	ifeq ($(arch),$(filter $(arch),armv7 armv8 riscv64))
+		ifeq ($(OS),Android)
+			CXXFLAGS += -m$(bits)
+			LDFLAGS += -m$(bits)
+		endif
+		ifeq ($(ARCH),riscv64)
+			CXXFLAGS += -latomic
+		endif
+	else ifeq ($(ARCH),loongarch64)
+		CXXFLAGS += -latomic
+	else
+		CXXFLAGS += -m$(bits)
+		LDFLAGS += -m$(bits)
+	endif
+endif
+
+ifeq ($(KERNEL),Darwin)
+	CXXFLAGS += -mmacosx-version-min=10.14
+	LDFLAGS += -mmacosx-version-min=10.14
+	ifeq ($(arch),wasm)
+		CXXFLAGS += -s WASM=1
+		LDFLAGS += -s WASM=1
+	else
+		ifneq ($(arch),any)
+			CXXFLAGS += -arch $(arch)
+			LDFLAGS += -arch $(arch)
+		endif
+	endif
+	XCRUN = xcrun
+endif
+
+# To cross-compile for Android, NDK version r21 or later is recommended.
+# In earlier NDK versions, you'll need to pass -fno-addrsig if using GNU binutils.
+# Currently we don't know how to make PGO builds with the NDK yet.
+ifeq ($(COMP),ndk)
+	CXXFLAGS += -stdlib=libc++ -fPIE
+	comp=clang
+	ifeq ($(arch),armv7)
+		CXX=armv7a-linux-androideabi16-clang++
+		CXXFLAGS += -mthumb -march=armv7-a -mfloat-abi=softfp -mfpu=neon
+		ifneq ($(shell which arm-linux-androideabi-strip 2>/dev/null),)
+			STRIP=arm-linux-androideabi-strip
+		else
+			STRIP=llvm-strip
+		endif
+	endif
+	ifeq ($(arch),armv8)
+		CXX=aarch64-linux-android21-clang++
+		ifneq ($(shell which aarch64-linux-android-strip 2>/dev/null),)
+			STRIP=aarch64-linux-android-strip
+		else
+			STRIP=llvm-strip
+		endif
+	endif
+	ifeq ($(arch),x86_64)
+		CXX=x86_64-linux-android21-clang++
+		ifneq ($(shell which x86_64-linux-android-strip 2>/dev/null),)
+			STRIP=x86_64-linux-android-strip
+		else
+			STRIP=llvm-strip
+		endif
+	endif
+	LDFLAGS += -static-libstdc++ -pie -lm -latomic
+endif
+
+# Compile for webassembly
+ifeq ($(COMP),emscripten)
+	comp=emscripten
+	ifneq ($(KERNEL),Darwin)
+	CXX=em++
+	else
+	CXX=emcc
+	endif
+	CXXFLAGS += -flto -DUSE_POPCNT
+	LDFLAGS += \
+		-flto \
+		--pre-js emscripten/preamble.js \
+		--preload-file emscripten/pikafish.nnue@pikafish.nnue \
+		-s ENVIRONMENT=web,worker \
+		-s MODULARIZE=1 \
+		-s EXPORT_NAME="Pikafish" \
+		-s ALLOW_MEMORY_GROWTH=1 -s INITIAL_MEMORY=$$((1 << 28)) -s MAXIMUM_MEMORY=$$((1 << 31)) -s STACK_SIZE=5mb\
+		-s FILESYSTEM=1 \
+		-s EXPORTED_RUNTIME_METHODS="['cwrap']" \
+		-s EXPORTED_FUNCTIONS="['_main', '_wasm_uci_execute']" \
+		-s ALLOW_UNIMPLEMENTED_SYSCALLS \
+		-s DEMANGLE_SUPPORT=1
+
+	ifeq ($(assertion),yes)
+		LDFLAGS += -s ASSERTIONS=1
+	else
+		LDFLAGS += -s ASSERTIONS=0
+	endif
+
+	ifeq ($(wasm_multithread),yes)
+		CXXFLAGS += -pthread
+		LDFLAGS += -s USE_PTHREADS=1 -s PROXY_TO_PTHREAD=1 \
+				   -s PTHREAD_POOL_SIZE=1+navigator.hardwareConcurrency
+	else
+		CXXFLAGS += -DSINGLE_THREAD
+	endif
+
+	ifeq ($(wasm_simd),yes)
+		CXXFLAGS += -DUSE_WASM_SIMD -msimd128
+	endif
+
+	ifeq ($(debug),yes)
+		LDFLAGS += --emit-symbol-map
+		ifeq ($(COMP),emscripten)
+			LDFLAGS +=  -g -fdebug-compilation-dir='..' -fsanitize=undefined
+		endif
+	endif
+endif
+
+
+ifeq ($(comp),icx)
+	profile_make = icx-profile-make
+	profile_use = icx-profile-use
+else ifeq ($(comp),clang)
+	profile_make = clang-profile-make
+	profile_use = clang-profile-use
+else
+	profile_make = gcc-profile-make
+	profile_use = gcc-profile-use
+	ifeq ($(KERNEL),Darwin)
+		EXTRAPROFILEFLAGS = -fvisibility=hidden
+	endif
+endif
+
+### Travis CI script uses COMPILER to overwrite CXX
+ifdef COMPILER
+	COMPCXX=$(COMPILER)
+endif
+
+### Allow overwriting CXX from command line
+ifdef COMPCXX
+	CXX=$(COMPCXX)
+endif
+
+### Sometimes gcc is really clang
+ifeq ($(COMP),gcc)
+	gccversion := $(shell $(CXX) --version 2>/dev/null)
+	gccisclang := $(findstring clang,$(gccversion))
+	ifneq ($(gccisclang),)
+		profile_make = clang-profile-make
+		profile_use = clang-profile-use
+	endif
+endif
+
+### On mingw use Windows threads, otherwise POSIX
+ifneq ($(comp),mingw)
+ifneq ($(comp),emscripten)
+	CXXFLAGS += -DUSE_PTHREADS
+	# On Android Bionic's C library comes with its own pthread implementation bundled in
+	ifneq ($(OS),Android)
+		# Haiku has pthreads in its libroot, so only link it in on other platforms
+		ifneq ($(KERNEL),Haiku)
+			ifneq ($(COMP),ndk)
+				LDFLAGS += -lpthread
+			endif
+		endif
+	endif
+endif
+endif
+
+### 3.2.1 Debugging
+ifeq ($(debug),no)
+	CXXFLAGS += -DNDEBUG
+else
+	CXXFLAGS += -g
+endif
+
+### 3.2.2 Debugging with undefined behavior sanitizers
+ifneq ($(sanitize),none)
+    CXXFLAGS += -g3 $(addprefix -fsanitize=,$(sanitize))
+    LDFLAGS += $(addprefix -fsanitize=,$(sanitize))
+endif
+
+### 3.2.3 Debugging with simple eval (no nnue)
+ifeq ($(simple_eval),yes)
+	CXXFLAGS += -DSIMPLE_EVAL
+endif
+
+### 3.3 Optimization
+ifeq ($(optimize),yes)
+
+	CXXFLAGS += -O3 -funroll-loops
+
+	ifeq ($(comp),gcc)
+		ifeq ($(OS), Android)
+			CXXFLAGS += -fno-gcse -mthumb -march=armv7-a -mfloat-abi=softfp
+		endif
+	endif
+
+	ifeq ($(KERNEL),Darwin)
+		ifeq ($(comp),$(filter $(comp),clang icx))
+			CXXFLAGS += -mdynamic-no-pic
+		endif
+
+		ifeq ($(comp),gcc)
+			ifneq ($(arch),arm64)
+				CXXFLAGS += -mdynamic-no-pic
+			endif
+		endif
+	endif
+
+	ifeq ($(comp),clang)
+		clangmajorversion := $(shell $(CXX) -dumpversion 2>/dev/null | cut -f1 -d.)
+		ifeq ($(shell expr $(clangmajorversion) \< 16),1)
+			CXXFLAGS += -fexperimental-new-pass-manager
+		endif
+	endif
+endif
+
+### 3.4 Bits
+ifeq ($(bits),64)
+	CXXFLAGS += -DIS_64BIT
+endif
+
+### 3.5 prefetch and popcount
+ifeq ($(prefetch),yes)
+	ifeq ($(sse),yes)
+		CXXFLAGS += -msse
+	endif
+else
+	CXXFLAGS += -DNO_PREFETCH
+endif
+
+ifeq ($(popcnt),yes)
+	ifeq ($(arch),$(filter $(arch),ppc64 armv7 armv8 arm64))
+		CXXFLAGS += -DUSE_POPCNT
+	else
+		CXXFLAGS += -msse3 -mpopcnt -DUSE_POPCNT
+	endif
+endif
+
+### 3.6 SIMD architectures
+ifeq ($(avx2),yes)
+	CXXFLAGS += -DUSE_AVX2
+	ifeq ($(comp),$(filter $(comp),gcc clang mingw icx))
+		CXXFLAGS += -mavx2 -mbmi
+	endif
+endif
+
+ifeq ($(avxvnni),yes)
+	CXXFLAGS += -DUSE_VNNI -DUSE_AVXVNNI
+	ifeq ($(comp),$(filter $(comp),gcc clang mingw icx))
+		CXXFLAGS += -mavxvnni
+	endif
+endif
+
+ifeq ($(avx512f),yes)
+	CXXFLAGS += -DUSE_AVX512F
+	ifeq ($(comp),$(filter $(comp),gcc clang mingw icx))
+		CXXFLAGS += -mavx512f
+	endif
+else
+	ifeq ($(avx512),yes)
+		CXXFLAGS += -DUSE_AVX512
+		ifeq ($(comp),$(filter $(comp),gcc clang mingw icx))
+			CXXFLAGS += -mavx512f -mavx512bw
+		endif
+	endif
+endif
+
+ifeq ($(vnni256),yes)
+	CXXFLAGS += -DUSE_VNNI
+	ifeq ($(comp),$(filter $(comp),gcc clang mingw icx))
+		CXXFLAGS += -mavx512f -mavx512bw -mavx512vnni -mavx512dq -mavx512vl -mprefer-vector-width=256
+	endif
+endif
+
+ifeq ($(vnni512),yes)
+	CXXFLAGS += -DUSE_VNNI
+	ifeq ($(comp),$(filter $(comp),gcc clang mingw icx))
+		CXXFLAGS += -mavx512f -mavx512bw -mavx512vnni -mavx512dq -mavx512vl -mprefer-vector-width=512
+	endif
+endif
+
+ifeq ($(sse41),yes)
+	CXXFLAGS += -DUSE_SSE41
+	ifeq ($(comp),$(filter $(comp),gcc clang mingw icx))
+		CXXFLAGS += -msse4.1
+	endif
+endif
+
+ifeq ($(ssse3),yes)
+	CXXFLAGS += -DUSE_SSSE3
+	ifeq ($(comp),$(filter $(comp),gcc clang mingw icx))
+		CXXFLAGS += -mssse3
+	endif
+endif
+
+ifeq ($(sse2),yes)
+	CXXFLAGS += -DUSE_SSE2
+	ifeq ($(comp),$(filter $(comp),gcc clang mingw icx))
+		CXXFLAGS += -msse2
+	endif
+endif
+
+ifeq ($(mmx),yes)
+	ifeq ($(comp),$(filter $(comp),gcc clang mingw icx))
+		CXXFLAGS += -mmmx
+	endif
+endif
+
+ifeq ($(neon),yes)
+	CXXFLAGS += -DUSE_NEON=$(arm_version)
+	ifeq ($(KERNEL),Linux)
+	ifneq ($(COMP),ndk)
+	ifneq ($(arch),armv8)
+		CXXFLAGS += -mfpu=neon
+	endif
+	endif
+	endif
+endif
+
+ifeq ($(dotprod),yes)
+	CXXFLAGS += -march=armv8.2-a+dotprod -DUSE_NEON_DOTPROD
+endif
+
+### 3.7 pext
+ifeq ($(pext),yes)
+	CXXFLAGS += -DUSE_PEXT
+	ifeq ($(comp),$(filter $(comp),gcc clang mingw icx))
+		CXXFLAGS += -mbmi2
+	endif
+endif
+
+### 3.8.1 Try to include git commit sha for versioning
+GIT_SHA := $(shell git rev-parse HEAD 2>/dev/null | cut -c 1-8)
+ifneq ($(GIT_SHA), )
+	CXXFLAGS += -DGIT_SHA=$(GIT_SHA)
+endif
+
+### 3.8.2 Try to include git commit date for versioning
+GIT_DATE := $(shell git show -s --date=format:'%Y%m%d' --format=%cd HEAD 2>/dev/null)
+ifneq ($(GIT_DATE), )
+	CXXFLAGS += -DGIT_DATE=$(GIT_DATE)
+endif
+
+### 3.8.3 Try to include architecture
+ifneq ($(ARCH), )
+	CXXFLAGS += -DARCH=$(ARCH)
+endif
+
+### 3.9 Link Time Optimization
+### This is a mix of compile and link time options because the lto link phase
+### needs access to the optimization flags.
+ifeq ($(optimize),yes)
+ifeq ($(debug), no)
+	ifeq ($(comp),$(filter $(comp),clang icx))
+		CXXFLAGS += -flto=full
+		ifeq ($(comp),icx)
+			CXXFLAGS += -fwhole-program-vtables
+                endif
+		ifeq ($(target_windows),yes)
+			CXXFLAGS += -fuse-ld=lld
+		endif
+		LDFLAGS += $(CXXFLAGS)
+
+# GCC and CLANG use different methods for parallelizing LTO and CLANG pretends to be
+# GCC on some systems.
+	else ifeq ($(comp),gcc)
+	ifeq ($(gccisclang),)
+		CXXFLAGS += -flto -flto-partition=one
+		LDFLAGS += $(CXXFLAGS) -flto=jobserver
+	else
+		CXXFLAGS += -flto=full
+		LDFLAGS += $(CXXFLAGS)
+	endif
+
+# To use LTO and static linking on Windows,
+# the tool chain requires gcc version 10.1 or later.
+	else ifeq ($(comp),mingw)
+		CXXFLAGS += -flto -flto-partition=one
+		LDFLAGS += $(CXXFLAGS) -save-temps
+	endif
+endif
+endif
+
+### 3.10 Android 5 can only run position independent executables. Note that this
+### breaks Android 4.0 and earlier.
+ifeq ($(OS), Android)
+	CXXFLAGS += -fPIE
+	LDFLAGS += -fPIE -pie
+endif
+
+### ==========================================================================
+### Section 4. Public Targets
+### ==========================================================================
+
+help:
+	@echo ""
+	@echo "To compile pikafish, type: "
+	@echo ""
+	@echo "make -j target [ARCH=arch] [COMP=compiler] [COMPCXX=cxx]"
+	@echo ""
+	@echo "Supported targets:"
+	@echo ""
+	@echo "help                    > Display architecture details"
+	@echo "profile-build           > standard build with profile-guided optimization"
+	@echo "build                   > skip profile-guided optimization"
+	@echo "strip                   > Strip executable"
+	@echo "install                 > Install executable"
+	@echo "clean                   > Clean up"
+	@echo ""
+	@echo "Supported archs:"
+	@echo ""
+	@echo "native                  > select the best architecture for the host processor (default)"
+	@echo "x86-64-vnni512          > x86 64-bit with vnni 512bit support"
+	@echo "x86-64-vnni256          > x86 64-bit with vnni 512bit support, limit operands to 256bit wide"
+	@echo "x86-64-avx512           > x86 64-bit with avx512 support"
+	@echo "x86-64-avx512f          > x86 64-bit with avx512f only support"
+	@echo "x86-64-avxvnni          > x86 64-bit with vnni 256bit support"
+	@echo "x86-64-bmi2             > x86 64-bit with bmi2 support"
+	@echo "x86-64-avx2             > x86 64-bit with avx2 support"
+	@echo "x86-64-sse41-popcnt     > x86 64-bit with sse41 and popcnt support"
+	@echo "x86-64-modern           > deprecated, currently x86-64-sse41-popcnt"
+	@echo "x86-64-ssse3            > x86 64-bit with ssse3 support"
+	@echo "x86-64-sse3-popcnt      > x86 64-bit with sse3 compile and popcnt support"
+	@echo "x86-64                  > x86 64-bit generic (with sse2 support)"
+	@echo "x86-32-sse41-popcnt     > x86 32-bit with sse41 and popcnt support"
+	@echo "x86-32-sse2             > x86 32-bit with sse2 support"
+	@echo "x86-32                  > x86 32-bit generic (with mmx compile support)"
+	@echo "ppc-64                  > PPC 64-bit"
+	@echo "ppc-32                  > PPC 32-bit"
+	@echo "armv7                   > ARMv7 32-bit"
+	@echo "armv7-neon              > ARMv7 32-bit with popcnt and neon"
+	@echo "armv8                   > ARMv8 64-bit with popcnt and neon"
+	@echo "armv8-dotprod           > ARMv8 64-bit with popcnt, neon and dot product support"
+	@echo "e2k                     > Elbrus 2000"
+	@echo "apple-silicon           > Apple silicon ARM64"
+	@echo "general-64              > unspecified 64-bit"
+	@echo "general-32              > unspecified 32-bit"
+	@echo "riscv64                 > RISC-V 64-bit"
+	@echo "wasm-single             > wasm single thread"
+	@echo "wasm-multi              > wasm multiple thread"
+	@echo "wasm-single-simd128     > wasm single thread SIMD 128"
+	@echo "wasm-multi-simd128      > wasm multi thread SIMD 128"
+	@echo "loongarch64             > LoongArch 64-bit"
+	@echo ""
+	@echo "Supported compilers:"
+	@echo ""
+	@echo "gcc                     > GNU compiler (default)"
+	@echo "mingw                   > GNU compiler with MinGW under Windows"
+	@echo "clang                   > LLVM Clang compiler"
+	@echo "icx                     > Intel oneAPI DPC++/C++ Compiler"
+	@echo "ndk                     > Google NDK to cross-compile for Android"
+	@echo ""
+	@echo "Simple examples. If you don't know what to do, you likely want to run one of: "
+	@echo ""
+	@echo "make -j profile-build ARCH=x86-64-avx2    # typically a fast compile for common systems "
+	@echo "make -j profile-build ARCH=x86-64-sse41-popcnt  # A more portable compile for 64-bit systems "
+	@echo "make -j profile-build ARCH=x86-64         # A portable compile for 64-bit systems "
+	@echo ""
+	@echo "Advanced examples, for experienced users: "
+	@echo ""
+	@echo "make -j profile-build ARCH=x86-64-avxvnni"
+	@echo "make -j profile-build ARCH=x86-64-avxvnni COMP=gcc COMPCXX=g++-12.0"
+	@echo "make -j build ARCH=x86-64-ssse3 COMP=clang"
+	@echo "make -j build ARCH=wasm-single COMP=emscripten"
+	@echo ""
+ifneq ($(SUPPORTED_ARCH), true)
+	@echo "Specify a supported architecture with the ARCH option for more details"
+	@echo ""
+endif
+
+
+.PHONY: help analyze build profile-build strip install clean net \
+	objclean profileclean config-sanity \
+	config-sanity \
+	icx-profile-use icx-profile-make \
+	gcc-profile-use gcc-profile-make \
+	clang-profile-use clang-profile-make FORCE \
+	format analyze
+
+analyze: net config-sanity objclean
+	$(MAKE) -k ARCH=$(ARCH) COMP=$(COMP) $(OBJS)
+
+build: net config-sanity
+	$(MAKE) ARCH=$(ARCH) COMP=$(COMP) all
+
+profile-build: net config-sanity objclean profileclean
+	@echo ""
+	@echo "Step 1/4. Building instrumented executable ..."
+	$(MAKE) ARCH=$(ARCH) COMP=$(COMP) $(profile_make)
+	@echo ""
+	@echo "Step 2/4. Running benchmark for pgo-build ..."
+	$(PGOBENCH) > PGOBENCH.out 2>&1
+	tail -n 4 PGOBENCH.out
+	@echo ""
+	@echo "Step 3/4. Building optimized executable ..."
+	$(MAKE) ARCH=$(ARCH) COMP=$(COMP) objclean
+	$(MAKE) ARCH=$(ARCH) COMP=$(COMP) $(profile_use)
+	@echo ""
+	@echo "Step 4/4. Deleting profile data ..."
+	$(MAKE) ARCH=$(ARCH) COMP=$(COMP) profileclean
+
+strip:
+	$(STRIP) $(EXE)
+
+install:
+	-mkdir -p -m 755 $(BINDIR)
+	-cp $(EXE) $(BINDIR)
+	$(STRIP) $(BINDIR)/$(EXE)
+
+# clean all
+clean: objclean profileclean wasmclean
+	@rm -f .depend *~ core
+
+# clean binaries and objects
+objclean:
+	@rm -f pikafish pikafish.exe *.o ./external/*.o ./nnue/*.o ./nnue/features/*.o
+
+wasmclean:
+	@rm -f emscripten/pikafish.js emscripten/pikafish.wasm
+
+# clean auxiliary profiling files
+profileclean:
+	@rm -rf profdir
+	@rm -f bench.txt *.gcda *.gcno ./external/*.gcda ./nnue/*.gcda ./nnue/features/*.gcda *.s PGOBENCH.out
+	@rm -f pikafish.profdata *.profraw
+	@rm -f pikafish.*args*
+	@rm -f pikafish.*lt*
+	@rm -f pikafish.res
+	@rm -f ./-lstdc++.res
+
+format:
+	$(CLANG-FORMAT) -i $(SRCS) $(HEADERS) -style=file
+
+default:
+	help
+
+### ==========================================================================
+### Section 5. Private Targets
+### ==========================================================================
+
+all: $(EXE) .depend
+
+config-sanity: net
+	@echo ""
+	@echo "Config:"
+	@echo "debug: '$(debug)'"
+	@echo "sanitize: '$(sanitize)'"
+	@echo "optimize: '$(optimize)'"
+	@echo "arch: '$(arch)'"
+	@echo "bits: '$(bits)'"
+	@echo "kernel: '$(KERNEL)'"
+	@echo "os: '$(OS)'"
+	@echo "prefetch: '$(prefetch)'"
+	@echo "popcnt: '$(popcnt)'"
+	@echo "pext: '$(pext)'"
+	@echo "sse: '$(sse)'"
+	@echo "mmx: '$(mmx)'"
+	@echo "sse2: '$(sse2)'"
+	@echo "ssse3: '$(ssse3)'"
+	@echo "sse41: '$(sse41)'"
+	@echo "avx2: '$(avx2)'"
+	@echo "avxvnni: '$(avxvnni)'"
+	@echo "avx512f: '$(avx512f)'"
+	@echo "avx512: '$(avx512)'"
+	@echo "vnni256: '$(vnni256)'"
+	@echo "vnni512: '$(vnni512)'"
+	@echo "neon: '$(neon)'"
+	@echo "dotprod: '$(dotprod)'"
+	@echo "arm_version: '$(arm_version)'"
+	@echo "target_windows: '$(target_windows)'"
+	@echo ""
+	@echo "Flags:"
+	@echo "CXX: $(CXX)"
+	@echo "CXXFLAGS: $(CXXFLAGS)"
+	@echo "LDFLAGS: $(LDFLAGS)"
+	@echo ""
+	@echo "Testing config sanity. If this fails, try 'make help' ..."
+	@echo ""
+	@test "$(debug)" = "yes" || test "$(debug)" = "no"
+	@test "$(optimize)" = "yes" || test "$(optimize)" = "no"
+	@test "$(SUPPORTED_ARCH)" = "true"
+	@test "$(arch)" = "any" || test "$(arch)" = "x86_64" || test "$(arch)" = "i386" || \
+	 test "$(arch)" = "ppc64" || test "$(arch)" = "ppc" || test "$(arch)" = "e2k" || \
+	 test "$(arch)" = "armv7" || test "$(arch)" = "armv8" || test "$(arch)" = "arm64"" || \
+	 test "$(arch)" = "riscv64 || test "$(arch)" = "wasm" || test "$(arch)" = "loongarch64"
+	@test "$(bits)" = "32" || test "$(bits)" = "64"
+	@test "$(prefetch)" = "yes" || test "$(prefetch)" = "no"
+	@test "$(popcnt)" = "yes" || test "$(popcnt)" = "no"
+	@test "$(pext)" = "yes" || test "$(pext)" = "no"
+	@test "$(sse)" = "yes" || test "$(sse)" = "no"
+	@test "$(mmx)" = "yes" || test "$(mmx)" = "no"
+	@test "$(sse2)" = "yes" || test "$(sse2)" = "no"
+	@test "$(ssse3)" = "yes" || test "$(ssse3)" = "no"
+	@test "$(sse41)" = "yes" || test "$(sse41)" = "no"
+	@test "$(avx2)" = "yes" || test "$(avx2)" = "no"
+	@test "$(avx512f)" = "yes" || test "$(avx512f)" = "no"
+	@test "$(avx512)" = "yes" || test "$(avx512)" = "no"
+	@test "$(vnni256)" = "yes" || test "$(vnni256)" = "no"
+	@test "$(vnni512)" = "yes" || test "$(vnni512)" = "no"
+	@test "$(neon)" = "yes" || test "$(neon)" = "no"
+	@test "$(comp)" = "gcc" || test "$(comp)" = "icx" || test "$(comp)" = "mingw" || test "$(comp)" = "clang" \
+	|| test "$(comp)" = "armv7a-linux-androideabi16-clang"  || test "$(comp)" = "aarch64-linux-android21-clang" \
+	|| test "$(comp)" = "emscripten"
+
+$(EXE): $(OBJS) emscripten/preamble.js
+	+$(CXX) -o $@ $(OBJS) $(LDFLAGS)
+
+# Force recompilation to ensure version info is up-to-date
+misc.o: FORCE
+FORCE:
+
+clang-profile-make:
+	$(MAKE) ARCH=$(ARCH) COMP=$(COMP) \
+	EXTRACXXFLAGS='-fprofile-instr-generate ' \
+	EXTRALDFLAGS=' -fprofile-instr-generate' \
+	all
+
+clang-profile-use:
+	$(XCRUN) llvm-profdata merge -output=pikafish.profdata *.profraw
+	$(MAKE) ARCH=$(ARCH) COMP=$(COMP) \
+	EXTRACXXFLAGS='-fprofile-instr-use=pikafish.profdata' \
+	EXTRALDFLAGS='-fprofile-use ' \
+	all
+
+gcc-profile-make:
+	@mkdir -p profdir
+	$(MAKE) ARCH=$(ARCH) COMP=$(COMP) \
+	EXTRACXXFLAGS='-fprofile-generate=profdir' \
+	EXTRACXXFLAGS+=$(EXTRAPROFILEFLAGS) \
+	EXTRALDFLAGS='-lgcov' \
+	all
+
+gcc-profile-use:
+	$(MAKE) ARCH=$(ARCH) COMP=$(COMP) \
+	EXTRACXXFLAGS='-fprofile-use=profdir -fno-peel-loops -fno-tracer' \
+	EXTRACXXFLAGS+=$(EXTRAPROFILEFLAGS) \
+	EXTRALDFLAGS='-lgcov' \
+	all
+
+icx-profile-make:
+	$(MAKE) ARCH=$(ARCH) COMP=$(COMP) \
+	EXTRACXXFLAGS='-fprofile-instr-generate ' \
+	EXTRALDFLAGS=' -fprofile-instr-generate' \
+	all
+
+icx-profile-use:
+	$(XCRUN) llvm-profdata merge -output=stockfish.profdata *.profraw
+	$(MAKE) ARCH=$(ARCH) COMP=$(COMP) \
+	EXTRACXXFLAGS='-fprofile-instr-use=stockfish.profdata' \
+	EXTRALDFLAGS='-fprofile-use ' \
+	all
+
+.depend: $(SRCS)
+	-@$(CXX) $(DEPENDFLAGS) -MM $(SRCS) > $@ 2> /dev/null
+
+ifeq (, $(filter $(MAKECMDGOALS), help strip install clean net objclean profileclean config-sanity))
+-include .depend
+endif