# Pikafish, a UCI chess playing engine derived from Stockfish
# Copyright (C) 2004-2023 The Pikafish developers (see AUTHORS file)
#
# Pikafish is free software: you can redistribute it and/or modify
# it under the terms of the GNU General Public License as published by
# the Free Software Foundation, either version 3 of the License, or
# (at your option) any later version.
#
# Pikafish is distributed in the hope that it will be useful,
# but WITHOUT ANY WARRANTY; without even the implied warranty of
# MERCHANTABILITY or FITNESS FOR A PARTICULAR PURPOSE.  See the
# GNU General Public License for more details.
#
# You should have received a copy of the GNU General Public License
# along with this program.  If not, see <http://www.gnu.org/licenses/>.


### ==========================================================================
### Section 1. General Configuration
### ==========================================================================

### Establish the operating system name
KERNEL = $(shell uname -s)
ifeq ($(KERNEL),Linux)
	OS = $(shell uname -o)
endif

### Target Windows OS
ifeq ($(OS),Windows_NT)
	ifneq ($(COMP),ndk)
	ifneq ($(COMP),emscripten)
		target_windows = yes
	endif
	endif
else ifeq ($(COMP),mingw)
	target_windows = yes
	ifeq ($(WINE_PATH),)
		WINE_PATH = $(shell which wine)
	endif
endif

### Executable name
ifeq ($(target_windows),yes)
	EXE = pikafish.exe
else ifeq ($(COMP),emscripten)
	EXE = emscripten/pikafish.js
else
	EXE = pikafish
endif

### Installation dir definitions
PREFIX = /usr/local
BINDIR = $(PREFIX)/bin

### Built-in benchmark for pgo-builds
ifeq ($(SDE_PATH),)
	PGOBENCH = $(WINE_PATH) ./$(EXE) bench
else
	PGOBENCH = $(SDE_PATH) -- $(WINE_PATH) ./$(EXE) bench
endif

### Source and object files
SRCS = benchmark.cpp bitboard.cpp evaluate.cpp main.cpp \
	misc.cpp movegen.cpp movepick.cpp position.cpp \
	search.cpp thread.cpp timeman.cpp tt.cpp uci.cpp ucioption.cpp tune.cpp \
	nnue/evaluate_nnue.cpp nnue/features/half_ka_v2_hm.cpp \
<<<<<<< HEAD
	compression/zip.cpp emscripten/wasm_simd.cpp

OBJS = $(notdir $(SRCS:.cpp=.o))

VPATH = emscripten:compression:nnue:nnue/features
=======
	external/zip.cpp

OBJS = $(notdir $(SRCS:.cpp=.o))

VPATH = external:nnue:nnue/features
>>>>>>> 876afdd3

### ==========================================================================
### Section 2. High-level Configuration
### ==========================================================================
#
# flag                --- Comp switch        --- Description
# ----------------------------------------------------------------------------
#
# debug = yes/no      --- -DNDEBUG           --- Enable/Disable debug mode
# sanitize = none/<sanitizer> ... (-fsanitize )
#                     --- ( undefined )      --- enable undefined behavior checks
#                     --- ( thread    )      --- enable threading error checks
#                     --- ( address   )      --- enable memory access checks
#                     --- ...etc...          --- see compiler documentation for supported sanitizers
# optimize = yes/no   --- (-O3/-fast etc.)   --- Enable/Disable optimizations
# arch = (name)       --- (-arch)            --- Target architecture
# bits = 64/32        --- -DIS_64BIT         --- 64-/32-bit operating system
# prefetch = yes/no   --- -DUSE_PREFETCH     --- Use prefetch asm-instruction
# popcnt = yes/no     --- -DUSE_POPCNT       --- Use popcnt asm-instruction
# pext = yes/no       --- -DUSE_PEXT         --- Use pext x86_64 asm-instruction
# sse = yes/no        --- -msse              --- Use Intel Streaming SIMD Extensions
# mmx = yes/no        --- -mmmx              --- Use Intel MMX instructions
# sse2 = yes/no       --- -msse2             --- Use Intel Streaming SIMD Extensions 2
# ssse3 = yes/no      --- -mssse3            --- Use Intel Supplemental Streaming SIMD Extensions 3
# sse41 = yes/no      --- -msse4.1           --- Use Intel Streaming SIMD Extensions 4.1
# avx2 = yes/no       --- -mavx2             --- Use Intel Advanced Vector Extensions 2
# avxvnni = yes/no    --- -mavxvnni          --- Use Intel Vector Neural Network Instructions AVX
# avx512 = yes/no     --- -mavx512bw         --- Use Intel Advanced Vector Extensions 512
# vnni256 = yes/no    --- -mavx512vnni       --- Use Intel Vector Neural Network Instructions 256
# vnni512 = yes/no    --- -mavx512vnni       --- Use Intel Vector Neural Network Instructions 512
# neon = yes/no       --- -DUSE_NEON         --- Use ARM SIMD architecture
# dotprod = yes/no    --- -DUSE_NEON_DOTPROD --- Use ARM advanced SIMD Int8 dot product instructions
#
# Note that Makefile is space sensitive, so when adding new architectures
# or modifying existing flags, you have to make sure there are no extra spaces
# at the end of the line for flag values.
#
# Example of use for these flags:
# make build ARCH=x86-64-avx512 debug=yes sanitize="address undefined"


### 2.1. General and architecture defaults

ifeq ($(ARCH),)
   ARCH = x86-64-modern
   help_skip_sanity = yes
endif
# explicitly check for the list of supported architectures (as listed with make help),
# the user can override with `make ARCH=x86-32-vnni256 SUPPORTED_ARCH=true`
ifeq ($(ARCH), $(filter $(ARCH), \
                 x86-64-vnni512 x86-64-vnni256 x86-64-avx512 x86-64-avxvnni x86-64-bmi2 \
                 x86-64-avx2 x86-64-sse41-popcnt x86-64-modern x86-64-ssse3 x86-64-sse3-popcnt \
                 x86-64 x86-32-sse41-popcnt x86-32-sse2 x86-32 ppc-64 ppc-32 e2k \
<<<<<<< HEAD
                 armv7 armv7-neon armv8 apple-silicon general-64 general-32 riscv64 \
                 wasm-single wasm-multi wasm-single-simd128 wasm-multi-simd128))
=======
                 armv7 armv7-neon armv8 armv8-dotprod apple-silicon general-64 general-32 riscv64))
>>>>>>> 876afdd3
   SUPPORTED_ARCH=true
else
   SUPPORTED_ARCH=false
endif

optimize = yes
debug = no
simple_eval = no
sanitize = none
bits = 64
prefetch = no
popcnt = no
pext = no
sse = no
mmx = no
sse2 = no
ssse3 = no
sse41 = no
avx2 = no
avxvnni = no
avx512 = no
vnni256 = no
vnni512 = no
neon = no
dotprod = no
arm_version = 0
STRIP = strip

### 2.2 Architecture specific

ifeq ($(findstring x86,$(ARCH)),x86)

# x86-32/64

ifeq ($(findstring x86-32,$(ARCH)),x86-32)
	arch = i386
	bits = 32
	sse = no
	mmx = yes
else
	arch = x86_64
	sse = yes
	sse2 = yes
endif

ifeq ($(findstring -sse,$(ARCH)),-sse)
	sse = yes
endif

ifeq ($(findstring -popcnt,$(ARCH)),-popcnt)
	popcnt = yes
endif

ifeq ($(findstring -mmx,$(ARCH)),-mmx)
	mmx = yes
endif

ifeq ($(findstring -sse2,$(ARCH)),-sse2)
	sse = yes
	sse2 = yes
endif

ifeq ($(findstring -ssse3,$(ARCH)),-ssse3)
	sse = yes
	sse2 = yes
	ssse3 = yes
endif

ifeq ($(findstring -sse41,$(ARCH)),-sse41)
	sse = yes
	sse2 = yes
	ssse3 = yes
	sse41 = yes
endif

ifeq ($(findstring -modern,$(ARCH)),-modern)
	popcnt = yes
	sse = yes
	sse2 = yes
	ssse3 = yes
	sse41 = yes
endif

ifeq ($(findstring -avx2,$(ARCH)),-avx2)
	popcnt = yes
	sse = yes
	sse2 = yes
	ssse3 = yes
	sse41 = yes
	avx2 = yes
endif

ifeq ($(findstring -avxvnni,$(ARCH)),-avxvnni)
	popcnt = yes
	sse = yes
	sse2 = yes
	ssse3 = yes
	sse41 = yes
	avx2 = yes
	avxvnni = yes
	pext = yes
endif

ifeq ($(findstring -bmi2,$(ARCH)),-bmi2)
	popcnt = yes
	sse = yes
	sse2 = yes
	ssse3 = yes
	sse41 = yes
	avx2 = yes
	pext = yes
endif

ifeq ($(findstring -avx512,$(ARCH)),-avx512)
	popcnt = yes
	sse = yes
	sse2 = yes
	ssse3 = yes
	sse41 = yes
	avx2 = yes
	pext = yes
	avx512 = yes
endif

ifeq ($(findstring -vnni256,$(ARCH)),-vnni256)
	popcnt = yes
	sse = yes
	sse2 = yes
	ssse3 = yes
	sse41 = yes
	avx2 = yes
	pext = yes
	vnni256 = yes
endif

ifeq ($(findstring -vnni512,$(ARCH)),-vnni512)
	popcnt = yes
	sse = yes
	sse2 = yes
	ssse3 = yes
	sse41 = yes
	avx2 = yes
	pext = yes
	avx512 = yes
	vnni512 = yes
endif

ifeq ($(sse),yes)
	prefetch = yes
endif

# 64-bit pext is not available on x86-32
ifeq ($(bits),32)
	pext = no
endif

else

# all other architectures

ifeq ($(ARCH),general-32)
	arch = any
	bits = 32
endif

ifeq ($(ARCH),general-64)
	arch = any
endif

ifeq ($(ARCH),armv7)
	arch = armv7
	prefetch = yes
	bits = 32
	arm_version = 7
endif

ifeq ($(ARCH),armv7-neon)
	arch = armv7
	prefetch = yes
	popcnt = yes
	neon = yes
	bits = 32
	arm_version = 7
endif

ifeq ($(ARCH),armv8)
	arch = armv8
	prefetch = yes
	popcnt = yes
	neon = yes
	arm_version = 8
endif

ifeq ($(ARCH),armv8-dotprod)
	arch = armv8
	prefetch = yes
	popcnt = yes
	neon = yes
	dotprod = yes
	arm_version = 8
endif

ifeq ($(ARCH),apple-silicon)
	arch = arm64
	prefetch = yes
	popcnt = yes
	neon = yes
	dotprod = yes
	arm_version = 8
endif

ifeq ($(ARCH),ppc-32)
	arch = ppc
	bits = 32
endif

ifeq ($(ARCH),ppc-64)
	arch = ppc64
	popcnt = yes
	prefetch = yes
endif

ifeq ($(findstring e2k,$(ARCH)),e2k)
	arch = e2k
	mmx = yes
	bits = 64
	sse = yes
	sse2 = yes
	ssse3 = yes
	sse41 = yes
	popcnt = yes
endif

ifeq ($(ARCH),riscv64)
	arch = riscv64
endif

ifeq ($(ARCH),wasm-single)
	arch = wasm
	bits = 64
	wasm_simd = no
	wasm_multithread = no
	assertion = no
endif

ifeq ($(ARCH),wasm-single-simd128)
	arch = wasm
	bits = 64
	wasm_simd = yes
	wasm_multithread = no
	assertion = no
endif

ifeq ($(ARCH),wasm-multi)
	arch = wasm
	bits = 64
	wasm_simd = no
	wasm_multithread = yes
	assertion = no
endif

ifeq ($(ARCH),wasm-multi-simd128)
	arch = wasm
	bits = 64
	wasm_simd = yes
	wasm_multithread = yes
	assertion = no
endif

endif

### ==========================================================================
### Section 3. Low-level Configuration
### ==========================================================================

### 3.1 Selecting compiler (default = gcc)
ifeq ($(MAKELEVEL),0)
       export ENV_CXXFLAGS := $(CXXFLAGS)
       export ENV_DEPENDFLAGS := $(DEPENDFLAGS)
       export ENV_LDFLAGS := $(LDFLAGS)
endif

CXXFLAGS = $(ENV_CXXFLAGS) -Wall -Wcast-qual -fno-exceptions -std=c++17 $(EXTRACXXFLAGS)

DEPENDFLAGS = $(ENV_DEPENDFLAGS) -std=c++17
LDFLAGS = $(ENV_LDFLAGS) $(EXTRALDFLAGS)

ifeq ($(COMP),)
	COMP=gcc
endif

ifeq ($(COMP),gcc)
	comp=gcc
	CXX=g++
	CXXFLAGS += -pedantic -Wextra -Wshadow -Wmissing-declarations

	ifeq ($(arch),$(filter $(arch),armv7 armv8 riscv64))
		ifeq ($(OS),Android)
			CXXFLAGS += -m$(bits)
			LDFLAGS += -m$(bits)
		endif
		ifeq ($(ARCH),riscv64)
			CXXFLAGS += -latomic
		endif
	else
		CXXFLAGS += -m$(bits)
		LDFLAGS += -m$(bits)
	endif

	ifeq ($(arch),$(filter $(arch),armv7))
		LDFLAGS += -latomic
	endif

	ifneq ($(KERNEL),Darwin)
	   LDFLAGS += -Wl,--no-as-needed
	endif
endif

ifeq ($(target_windows),yes)
	LDFLAGS += -static
endif

ifeq ($(COMP),mingw)
	comp=mingw

	ifeq ($(bits),64)
		ifeq ($(shell which x86_64-w64-mingw32-c++-posix 2> /dev/null),)
			CXX=x86_64-w64-mingw32-c++
		else
			CXX=x86_64-w64-mingw32-c++-posix
		endif
	else
		ifeq ($(shell which i686-w64-mingw32-c++-posix 2> /dev/null),)
			CXX=i686-w64-mingw32-c++
		else
			CXX=i686-w64-mingw32-c++-posix
		endif
	endif
	CXXFLAGS += -pedantic -Wextra -Wshadow -Wmissing-declarations
endif

ifeq ($(COMP),icc)
	comp=icc
	CXX=icpc
	CXXFLAGS += -diag-disable 1476,10120 -Wcheck -Wabi -Wdeprecated -strict-ansi
endif

ifeq ($(COMP),clang)
	comp=clang
	CXX=clang++
	ifeq ($(target_windows),yes)
		CXX=x86_64-w64-mingw32-clang++
	endif

	CXXFLAGS += -pedantic -Wextra -Wshadow -Wmissing-prototypes \
	            -Wconditional-uninitialized

	ifeq ($(filter $(KERNEL),Darwin OpenBSD FreeBSD),)
	ifeq ($(target_windows),)
	ifneq ($(RTLIB),compiler-rt)
		LDFLAGS += -latomic
	endif
	endif
	endif

	ifeq ($(arch),$(filter $(arch),armv7 armv8 riscv64))
		ifeq ($(OS),Android)
			CXXFLAGS += -m$(bits)
			LDFLAGS += -m$(bits)
		endif
		ifeq ($(ARCH),riscv64)
			CXXFLAGS += -latomic
		endif
	else
		CXXFLAGS += -m$(bits)
		LDFLAGS += -m$(bits)
	endif
endif

ifeq ($(KERNEL),Darwin)
	CXXFLAGS += -mmacosx-version-min=10.14
	LDFLAGS += -mmacosx-version-min=10.14
	ifeq ($(arch),wasm)
		CXXFLAGS += -s WASM=1
		LDFLAGS += -s WASM=1
	else
		ifneq ($(arch),any)
			CXXFLAGS += -arch $(arch)
			LDFLAGS += -arch $(arch)
		endif
	endif
	XCRUN = xcrun
endif

# To cross-compile for Android, NDK version r21 or later is recommended.
# In earlier NDK versions, you'll need to pass -fno-addrsig if using GNU binutils.
# Currently we don't know how to make PGO builds with the NDK yet.
ifeq ($(COMP),ndk)
	CXXFLAGS += -stdlib=libc++ -fPIE
	comp=clang
	ifeq ($(arch),armv7)
		CXX=armv7a-linux-androideabi16-clang++
		CXXFLAGS += -mthumb -march=armv7-a -mfloat-abi=softfp -mfpu=neon
		ifneq ($(shell which arm-linux-androideabi-strip 2>/dev/null),)
			STRIP=arm-linux-androideabi-strip
		else
			STRIP=llvm-strip
		endif
	endif
	ifeq ($(arch),armv8)
		CXX=aarch64-linux-android21-clang++
		ifneq ($(shell which aarch64-linux-android-strip 2>/dev/null),)
			STRIP=aarch64-linux-android-strip
		else
			STRIP=llvm-strip
		endif
	endif
	LDFLAGS += -static-libstdc++ -pie -lm -latomic
endif

# Compile for webassembly
ifeq ($(COMP),emscripten)
	comp=emscripten
	ifneq ($(KERNEL),Darwin)
	CXX=em++
	else
	CXX=emcc
	endif
	CXXFLAGS += -flto -DUSE_POPCNT
	LDFLAGS += \
		-flto \
		--pre-js emscripten/preamble.js \
		--preload-file emscripten/pikafish.nnue@pikafish.nnue \
		-s ENVIRONMENT=web,worker \
		-s MODULARIZE=1 \
		-s EXPORT_NAME="Pikafish" \
		-s ALLOW_MEMORY_GROWTH=1 -s INITIAL_MEMORY=$$((1 << 28)) -s MAXIMUM_MEMORY=$$((1 << 31)) -s STACK_SIZE=5mb\
		-s FILESYSTEM=1 \
		-s EXPORTED_RUNTIME_METHODS="['cwrap']" \
		-s EXPORTED_FUNCTIONS="['_main', '_wasm_uci_execute']" \
		-s ALLOW_UNIMPLEMENTED_SYSCALLS \
		-s DEMANGLE_SUPPORT=1

	ifeq ($(assertion),yes)
		LDFLAGS += -s ASSERTIONS=1
	else
		LDFLAGS += -s ASSERTIONS=0
	endif

	ifeq ($(wasm_multithread),yes)
		CXXFLAGS += -pthread
		LDFLAGS += -s USE_PTHREADS=1 -s PROXY_TO_PTHREAD=1 \
				   -s PTHREAD_POOL_SIZE=1+navigator.hardwareConcurrency
	else
		CXXFLAGS += -DSINGLE_THREAD
	endif

	ifeq ($(wasm_simd),yes)
		CXXFLAGS += -DUSE_WASM_SIMD -msimd128
	endif

	ifeq ($(debug),yes)
		LDFLAGS += --emit-symbol-map
		ifeq ($(COMP),emscripten)
			LDFLAGS +=  -g -fdebug-compilation-dir='..' -fsanitize=undefined
		endif
	endif
endif


ifeq ($(comp),icc)
	profile_make = icc-profile-make
	profile_use = icc-profile-use
else ifeq ($(comp),clang)
	profile_make = clang-profile-make
	profile_use = clang-profile-use
else
	profile_make = gcc-profile-make
	profile_use = gcc-profile-use
	ifeq ($(KERNEL),Darwin)
		EXTRAPROFILEFLAGS = -fvisibility=hidden
	endif
endif

### Travis CI script uses COMPILER to overwrite CXX
ifdef COMPILER
	COMPCXX=$(COMPILER)
endif

### Allow overwriting CXX from command line
ifdef COMPCXX
	CXX=$(COMPCXX)
endif

### Sometimes gcc is really clang
ifeq ($(COMP),gcc)
	gccversion = $(shell $(CXX) --version 2>/dev/null)
	gccisclang = $(findstring clang,$(gccversion))
	ifneq ($(gccisclang),)
		profile_make = clang-profile-make
		profile_use = clang-profile-use
	endif
endif

### On mingw use Windows threads, otherwise POSIX
ifneq ($(comp),mingw)
ifneq ($(comp),emscripten)
	CXXFLAGS += -DUSE_PTHREADS
	# On Android Bionic's C library comes with its own pthread implementation bundled in
	ifneq ($(OS),Android)
		# Haiku has pthreads in its libroot, so only link it in on other platforms
		ifneq ($(KERNEL),Haiku)
			ifneq ($(COMP),ndk)
				LDFLAGS += -lpthread
			endif
		endif
	endif
endif
endif

### 3.2.1 Debugging
ifeq ($(debug),no)
	CXXFLAGS += -DNDEBUG
else
	CXXFLAGS += -g
endif

### 3.2.2 Debugging with undefined behavior sanitizers
ifneq ($(sanitize),none)
    CXXFLAGS += -g3 $(addprefix -fsanitize=,$(sanitize))
    LDFLAGS += $(addprefix -fsanitize=,$(sanitize))
endif

### 3.2.3 Debugging with simple eval (no nnue)
ifeq ($(simple_eval),yes)
	CXXFLAGS += -DSIMPLE_EVAL
endif

### 3.3 Optimization
ifeq ($(optimize),yes)

	CXXFLAGS += -O3

	ifeq ($(comp),gcc)
		ifeq ($(OS), Android)
			CXXFLAGS += -fno-gcse -mthumb -march=armv7-a -mfloat-abi=softfp
		endif
	endif

	ifeq ($(KERNEL),Darwin)
		ifeq ($(comp),$(filter $(comp),clang icc))
			CXXFLAGS += -mdynamic-no-pic
		endif

		ifeq ($(comp),gcc)
			ifneq ($(arch),arm64)
				CXXFLAGS += -mdynamic-no-pic
			endif
		endif
	endif

	ifeq ($(comp),clang)
		CXXFLAGS += -fexperimental-new-pass-manager
	endif
endif

### 3.4 Bits
ifeq ($(bits),64)
	CXXFLAGS += -DIS_64BIT
endif

### 3.5 prefetch and popcount
ifeq ($(prefetch),yes)
	ifeq ($(sse),yes)
		CXXFLAGS += -msse
	endif
else
	CXXFLAGS += -DNO_PREFETCH
endif

ifeq ($(popcnt),yes)
	ifeq ($(arch),$(filter $(arch),ppc64 armv7 armv8 arm64))
		CXXFLAGS += -DUSE_POPCNT
	else ifeq ($(comp),icc)
		CXXFLAGS += -msse3 -DUSE_POPCNT
	else
		CXXFLAGS += -msse3 -mpopcnt -DUSE_POPCNT
	endif
endif

### 3.6 SIMD architectures
ifeq ($(avx2),yes)
	CXXFLAGS += -DUSE_AVX2
	ifeq ($(comp),$(filter $(comp),gcc clang mingw))
		CXXFLAGS += -mavx2 -mbmi
	endif
endif

ifeq ($(avxvnni),yes)
	CXXFLAGS += -DUSE_VNNI -DUSE_AVXVNNI
	ifeq ($(comp),$(filter $(comp),gcc clang mingw))
		CXXFLAGS += -mavxvnni
	endif
endif

ifeq ($(avx512),yes)
	CXXFLAGS += -DUSE_AVX512
	ifeq ($(comp),$(filter $(comp),gcc clang mingw))
		CXXFLAGS += -mavx512f -mavx512bw
	endif
endif

ifeq ($(vnni256),yes)
	CXXFLAGS += -DUSE_VNNI
	ifeq ($(comp),$(filter $(comp),gcc clang mingw))
		CXXFLAGS += -mavx512f -mavx512bw -mavx512vnni -mavx512dq -mavx512vl -mprefer-vector-width=256
	endif
endif

ifeq ($(vnni512),yes)
	CXXFLAGS += -DUSE_VNNI
	ifeq ($(comp),$(filter $(comp),gcc clang mingw))
		CXXFLAGS += -mavx512vnni -mavx512dq -mavx512vl
	endif
endif

ifeq ($(sse41),yes)
	CXXFLAGS += -DUSE_SSE41
	ifeq ($(comp),$(filter $(comp),gcc clang mingw))
		CXXFLAGS += -msse4.1
	endif
endif

ifeq ($(ssse3),yes)
	CXXFLAGS += -DUSE_SSSE3
	ifeq ($(comp),$(filter $(comp),gcc clang mingw))
		CXXFLAGS += -mssse3
	endif
endif

ifeq ($(sse2),yes)
	CXXFLAGS += -DUSE_SSE2
	ifeq ($(comp),$(filter $(comp),gcc clang mingw))
		CXXFLAGS += -msse2
	endif
endif

ifeq ($(mmx),yes)
	CXXFLAGS += -DUSE_MMX
	ifeq ($(comp),$(filter $(comp),gcc clang mingw))
		CXXFLAGS += -mmmx
	endif
endif

ifeq ($(neon),yes)
	CXXFLAGS += -DUSE_NEON=$(arm_version)
	ifeq ($(KERNEL),Linux)
	ifneq ($(COMP),ndk)
	ifneq ($(arch),armv8)
		CXXFLAGS += -mfpu=neon
	endif
	endif
	endif
endif

ifeq ($(dotprod),yes)
	CXXFLAGS += -march=armv8.2-a+dotprod -DUSE_NEON_DOTPROD
endif

### 3.7 pext
ifeq ($(pext),yes)
	CXXFLAGS += -DUSE_PEXT
	ifeq ($(comp),$(filter $(comp),gcc clang mingw))
		CXXFLAGS += -mbmi2
	endif
endif

### 3.8 Link Time Optimization
### This is a mix of compile and link time options because the lto link phase
### needs access to the optimization flags.
ifeq ($(optimize),yes)
ifeq ($(debug), no)
	ifeq ($(comp),clang)
		CXXFLAGS += -flto=full
		ifeq ($(target_windows),yes)
			CXXFLAGS += -fuse-ld=lld
		endif
		LDFLAGS += $(CXXFLAGS)

# GCC and CLANG use different methods for parallelizing LTO and CLANG pretends to be
# GCC on some systems.
	else ifeq ($(comp),gcc)
	ifeq ($(gccisclang),)
		CXXFLAGS += -flto -flto-partition=one
		LDFLAGS += $(CXXFLAGS) -flto=jobserver
	else
		CXXFLAGS += -flto=full
		LDFLAGS += $(CXXFLAGS)
	endif

# To use LTO and static linking on Windows,
# the tool chain requires gcc version 10.1 or later.
	else ifeq ($(comp),mingw)
		CXXFLAGS += -flto -flto-partition=one
		LDFLAGS += $(CXXFLAGS) -save-temps
	endif
endif
endif

### 3.9 Android 5 can only run position independent executables. Note that this
### breaks Android 4.0 and earlier.
ifeq ($(OS), Android)
	CXXFLAGS += -fPIE
	LDFLAGS += -fPIE -pie
endif

### ==========================================================================
### Section 4. Public Targets
### ==========================================================================


help:
	@echo ""
	@echo "To compile pikafish, type: "
	@echo ""
	@echo "make target ARCH=arch [COMP=compiler] [COMPCXX=cxx]"
	@echo ""
	@echo "Supported targets:"
	@echo ""
	@echo "help                    > Display architecture details"
	@echo "profile-build           > standard build with profile-guided optimization"
	@echo "build                   > skip profile-guided optimization"
	@echo "strip                   > Strip executable"
	@echo "install                 > Install executable"
	@echo "clean                   > Clean up"
	@echo ""
	@echo "Supported archs:"
	@echo ""
	@echo "x86-64-vnni512          > x86 64-bit with vnni support 512bit wide"
	@echo "x86-64-vnni256          > x86 64-bit with vnni support 256bit wide"
	@echo "x86-64-avx512           > x86 64-bit with avx512 support"
	@echo "x86-64-avxvnni          > x86 64-bit with avxvnni support"
	@echo "x86-64-bmi2             > x86 64-bit with bmi2 support"
	@echo "x86-64-avx2             > x86 64-bit with avx2 support"
	@echo "x86-64-sse41-popcnt     > x86 64-bit with sse41 and popcnt support"
	@echo "x86-64-modern           > common modern CPU, currently x86-64-sse41-popcnt"
	@echo "x86-64-ssse3            > x86 64-bit with ssse3 support"
	@echo "x86-64-sse3-popcnt      > x86 64-bit with sse3 and popcnt support"
	@echo "x86-64                  > x86 64-bit generic (with sse2 support)"
	@echo "x86-32-sse41-popcnt     > x86 32-bit with sse41 and popcnt support"
	@echo "x86-32-sse2             > x86 32-bit with sse2 support"
	@echo "x86-32                  > x86 32-bit generic (with mmx and sse support)"
	@echo "ppc-64                  > PPC 64-bit"
	@echo "ppc-32                  > PPC 32-bit"
	@echo "armv7                   > ARMv7 32-bit"
	@echo "armv7-neon              > ARMv7 32-bit with popcnt and neon"
	@echo "armv8                   > ARMv8 64-bit with popcnt and neon"
	@echo "armv8-dotprod           > ARMv8 64-bit with popcnt, neon and dot product support"
	@echo "e2k                     > Elbrus 2000"
	@echo "apple-silicon           > Apple silicon ARM64"
	@echo "general-64              > unspecified 64-bit"
	@echo "general-32              > unspecified 32-bit"
	@echo "riscv64                 > RISC-V 64-bit"
	@echo "wasm-single             > wasm single thread"
	@echo "wasm-multi              > wasm multiple thread"
	@echo "wasm-single-simd128     > wasm single thread SIMD 128"
	@echo "wasm-multi-simd128      > wasm multi thread SIMD 128"
	@echo "Supported compilers:"
	@echo ""
	@echo "gcc                     > Gnu compiler (default)"
	@echo "mingw                   > Gnu compiler with MinGW under Windows"
	@echo "clang                   > LLVM Clang compiler"
	@echo "icc                     > Intel compiler"
	@echo "ndk                     > Google NDK to cross-compile for Android"
	@echo ""
	@echo "Simple examples. If you don't know what to do, you likely want to run one of: "
	@echo ""
	@echo "make -j profile-build ARCH=x86-64-avx2    # typically a fast compile for common systems "
	@echo "make -j profile-build ARCH=x86-64-modern  # A more portable compile for 64-bit systems "
	@echo "make -j profile-build ARCH=x86-64         # A portable compile for 64-bit systems "
	@echo ""
	@echo "Advanced examples, for experienced users: "
	@echo ""
	@echo "make -j profile-build ARCH=x86-64-bmi2"
	@echo "make -j profile-build ARCH=x86-64-bmi2 COMP=gcc COMPCXX=g++-9.0"
	@echo "make -j build ARCH=x86-64-ssse3 COMP=clang"
	@echo "make -j build ARCH=wasm-single COMP=emscripten"
	@echo ""
	@echo "-------------------------------"
ifeq ($(SUPPORTED_ARCH)$(help_skip_sanity), true)
	@echo "The selected architecture $(ARCH) will enable the following configuration: "
	@$(MAKE) ARCH=$(ARCH) COMP=$(COMP) config-sanity
else
	@echo "Specify a supported architecture with the ARCH option for more details"
	@echo ""
endif


.PHONY: help build profile-build strip install clean net objclean profileclean \
        config-sanity icc-profile-use icc-profile-make gcc-profile-use gcc-profile-make \
        clang-profile-use clang-profile-make

build: net config-sanity
	$(MAKE) ARCH=$(ARCH) COMP=$(COMP) all

profile-build: net config-sanity objclean profileclean
	@echo ""
	@echo "Step 1/4. Building instrumented executable ..."
	$(MAKE) ARCH=$(ARCH) COMP=$(COMP) $(profile_make)
	@echo ""
	@echo "Step 2/4. Running benchmark for pgo-build ..."
	$(PGOBENCH) 2>&1 | tail -n 4
	@echo ""
	@echo "Step 3/4. Building optimized executable ..."
	$(MAKE) ARCH=$(ARCH) COMP=$(COMP) objclean
	$(MAKE) ARCH=$(ARCH) COMP=$(COMP) $(profile_use)
	@echo ""
	@echo "Step 4/4. Deleting profile data ..."
	$(MAKE) ARCH=$(ARCH) COMP=$(COMP) profileclean

strip:
	$(STRIP) $(EXE)

install:
	-mkdir -p -m 755 $(BINDIR)
	-cp $(EXE) $(BINDIR)
	$(STRIP) $(BINDIR)/$(EXE)

# clean all
clean: objclean profileclean wasmclean
	@rm -f .depend *~ core

# clean binaries and objects
objclean:
	@rm -f pikafish pikafish.exe *.o ./external/*.o ./nnue/*.o ./nnue/features/*.o

wasmclean:
	@rm -f emscripten/pikafish.js emscripten/pikafish.wasm 

# clean auxiliary profiling files
profileclean:
	@rm -rf profdir
	@rm -f bench.txt *.gcda *.gcno ./external/*.gcda ./nnue/*.gcda ./nnue/features/*.gcda *.s
	@rm -f pikafish.profdata *.profraw
	@rm -f pikafish.*args*
	@rm -f pikafish.*lt*
	@rm -f pikafish.res
	@rm -f ./-lstdc++.res

default:
	help

### ==========================================================================
### Section 5. Private Targets
### ==========================================================================

all: $(EXE) .depend

config-sanity: net
	@echo ""
	@echo "Config:"
	@echo "debug: '$(debug)'"
	@echo "sanitize: '$(sanitize)'"
	@echo "optimize: '$(optimize)'"
	@echo "arch: '$(arch)'"
	@echo "bits: '$(bits)'"
	@echo "kernel: '$(KERNEL)'"
	@echo "os: '$(OS)'"
	@echo "prefetch: '$(prefetch)'"
	@echo "popcnt: '$(popcnt)'"
	@echo "pext: '$(pext)'"
	@echo "sse: '$(sse)'"
	@echo "mmx: '$(mmx)'"
	@echo "sse2: '$(sse2)'"
	@echo "ssse3: '$(ssse3)'"
	@echo "sse41: '$(sse41)'"
	@echo "avx2: '$(avx2)'"
	@echo "avxvnni: '$(avxvnni)'"
	@echo "avx512: '$(avx512)'"
	@echo "vnni256: '$(vnni256)'"
	@echo "vnni512: '$(vnni512)'"
	@echo "neon: '$(neon)'"
	@echo "arm_version: '$(arm_version)'"
	@echo ""
	@echo "Flags:"
	@echo "CXX: $(CXX)"
	@echo "CXXFLAGS: $(CXXFLAGS)"
	@echo "LDFLAGS: $(LDFLAGS)"
	@echo ""
	@echo "Testing config sanity. If this fails, try 'make help' ..."
	@echo ""
	@test "$(debug)" = "yes" || test "$(debug)" = "no"
	@test "$(optimize)" = "yes" || test "$(optimize)" = "no"
	@test "$(SUPPORTED_ARCH)" = "true"
	@test "$(arch)" = "any" || test "$(arch)" = "x86_64" || test "$(arch)" = "i386" || \
	 test "$(arch)" = "ppc64" || test "$(arch)" = "ppc" || test "$(arch)" = "e2k" || \
	 test "$(arch)" = "armv7" || test "$(arch)" = "armv8" || test "$(arch)" = "arm64"" || \
	 test "$(arch)" = "riscv64 || test "$(arch)" = "wasm"
	@test "$(bits)" = "32" || test "$(bits)" = "64"
	@test "$(prefetch)" = "yes" || test "$(prefetch)" = "no"
	@test "$(popcnt)" = "yes" || test "$(popcnt)" = "no"
	@test "$(pext)" = "yes" || test "$(pext)" = "no"
	@test "$(sse)" = "yes" || test "$(sse)" = "no"
	@test "$(mmx)" = "yes" || test "$(mmx)" = "no"
	@test "$(sse2)" = "yes" || test "$(sse2)" = "no"
	@test "$(ssse3)" = "yes" || test "$(ssse3)" = "no"
	@test "$(sse41)" = "yes" || test "$(sse41)" = "no"
	@test "$(avx2)" = "yes" || test "$(avx2)" = "no"
	@test "$(avx512)" = "yes" || test "$(avx512)" = "no"
	@test "$(vnni256)" = "yes" || test "$(vnni256)" = "no"
	@test "$(vnni512)" = "yes" || test "$(vnni512)" = "no"
	@test "$(neon)" = "yes" || test "$(neon)" = "no"
	@test "$(comp)" = "gcc" || test "$(comp)" = "icc" || test "$(comp)" = "mingw" || test "$(comp)" = "clang" \
	|| test "$(comp)" = "armv7a-linux-androideabi16-clang"  || test "$(comp)" = "aarch64-linux-android21-clang" \
	|| test "$(comp)" = "emscripten"

$(EXE): $(OBJS) emscripten/preamble.js
	+$(CXX) -o $@ $(OBJS) $(LDFLAGS)

clang-profile-make:
	$(MAKE) ARCH=$(ARCH) COMP=$(COMP) \
	EXTRACXXFLAGS='-fprofile-instr-generate ' \
	EXTRALDFLAGS=' -fprofile-instr-generate' \
	all

clang-profile-use:
	$(XCRUN) llvm-profdata merge -output=pikafish.profdata *.profraw
	$(MAKE) ARCH=$(ARCH) COMP=$(COMP) \
	EXTRACXXFLAGS='-fprofile-instr-use=pikafish.profdata' \
	EXTRALDFLAGS='-fprofile-use ' \
	all

gcc-profile-make:
	@mkdir -p profdir
	$(MAKE) ARCH=$(ARCH) COMP=$(COMP) \
	EXTRACXXFLAGS='-fprofile-generate=profdir' \
	EXTRACXXFLAGS+=$(EXTRAPROFILEFLAGS) \
	EXTRALDFLAGS='-lgcov' \
	all

gcc-profile-use:
	$(MAKE) ARCH=$(ARCH) COMP=$(COMP) \
	EXTRACXXFLAGS='-fprofile-use=profdir -fno-peel-loops -fno-tracer' \
	EXTRACXXFLAGS+=$(EXTRAPROFILEFLAGS) \
	EXTRALDFLAGS='-lgcov' \
	all

icc-profile-make:
	@mkdir -p profdir
	$(MAKE) ARCH=$(ARCH) COMP=$(COMP) \
	EXTRACXXFLAGS='-prof-gen=srcpos -prof_dir ./profdir' \
	all

icc-profile-use:
	$(MAKE) ARCH=$(ARCH) COMP=$(COMP) \
	EXTRACXXFLAGS='-prof_use -prof_dir ./profdir' \
	all

.depend: $(SRCS)
	-@$(CXX) $(DEPENDFLAGS) -MM $(SRCS) > $@ 2> /dev/null

ifeq (, $(filter $(MAKECMDGOALS), help strip install clean net objclean profileclean config-sanity))
-include .depend
endif<|MERGE_RESOLUTION|>--- conflicted
+++ resolved
@@ -64,19 +64,11 @@
 	misc.cpp movegen.cpp movepick.cpp position.cpp \
 	search.cpp thread.cpp timeman.cpp tt.cpp uci.cpp ucioption.cpp tune.cpp \
 	nnue/evaluate_nnue.cpp nnue/features/half_ka_v2_hm.cpp \
-<<<<<<< HEAD
-	compression/zip.cpp emscripten/wasm_simd.cpp
+	external/zip.cpp emscripten/wasm_simd.cpp
 
 OBJS = $(notdir $(SRCS:.cpp=.o))
 
-VPATH = emscripten:compression:nnue:nnue/features
-=======
-	external/zip.cpp
-
-OBJS = $(notdir $(SRCS:.cpp=.o))
-
-VPATH = external:nnue:nnue/features
->>>>>>> 876afdd3
+VPATH = emscripten:external:nnue:nnue/features
 
 ### ==========================================================================
 ### Section 2. High-level Configuration
@@ -130,12 +122,8 @@
                  x86-64-vnni512 x86-64-vnni256 x86-64-avx512 x86-64-avxvnni x86-64-bmi2 \
                  x86-64-avx2 x86-64-sse41-popcnt x86-64-modern x86-64-ssse3 x86-64-sse3-popcnt \
                  x86-64 x86-32-sse41-popcnt x86-32-sse2 x86-32 ppc-64 ppc-32 e2k \
-<<<<<<< HEAD
-                 armv7 armv7-neon armv8 apple-silicon general-64 general-32 riscv64 \
+                 armv7 armv7-neon armv8 armv8-dotprod apple-silicon general-64 general-32 riscv64 \
                  wasm-single wasm-multi wasm-single-simd128 wasm-multi-simd128))
-=======
-                 armv7 armv7-neon armv8 armv8-dotprod apple-silicon general-64 general-32 riscv64))
->>>>>>> 876afdd3
    SUPPORTED_ARCH=true
 else
    SUPPORTED_ARCH=false
@@ -973,7 +961,7 @@
 	@rm -f pikafish pikafish.exe *.o ./external/*.o ./nnue/*.o ./nnue/features/*.o
 
 wasmclean:
-	@rm -f emscripten/pikafish.js emscripten/pikafish.wasm 
+	@rm -f emscripten/pikafish.js emscripten/pikafish.wasm
 
 # clean auxiliary profiling files
 profileclean:
