<<<<<<< HEAD
/*
  Stockfish, a UCI chess playing engine derived from Glaurung 2.1
  Copyright (C) 2004-2024 The Stockfish developers (see AUTHORS file)

  Stockfish is free software: you can redistribute it and/or modify
  it under the terms of the GNU General Public License as published by
  the Free Software Foundation, either version 3 of the License, or
  (at your option) any later version.

  Stockfish is distributed in the hope that it will be useful,
  but WITHOUT ANY WARRANTY; without even the implied warranty of
  MERCHANTABILITY or FITNESS FOR A PARTICULAR PURPOSE.  See the
  GNU General Public License for more details.

  You should have received a copy of the GNU General Public License
  along with this program.  If not, see <http://www.gnu.org/licenses/>.
*/

#ifndef UCI_H_INCLUDED
#define UCI_H_INCLUDED

#include <iostream>
#include <string>

#include "evaluate.h"
#include "misc.h"
#include "position.h"
#include "thread.h"
#include "tt.h"
#include "ucioption.h"

namespace Stockfish {

class Position;

class Move;
enum Square : int;
using Value = int;

class UCI {
   public:
    UCI(int argc, char** argv);

    void loop();
    void set_cli(const CommandLine& cli) { this->cli = cli; }

    static int         to_cp(Value v);
    static std::string value(Value v);
    static std::string square(Square s);
    static std::string move(Move m);
    static std::string wdl(Value v, int ply);
    static Move        to_move(const Position& pos, std::string& str);

    const std::string& workingDirectory() const { return cli.workingDirectory; }

    OptionsMap options;

    Eval::EvalFile evalFile;

   private:
    TranspositionTable tt;
    ThreadPool         threads;
    CommandLine        cli;

    void go(Position& pos, std::istringstream& is, StateListPtr& states);
    void bench(Position& pos, std::istream& args, StateListPtr& states);
    void position(Position& pos, std::istringstream& is, StateListPtr& states);
    void trace_eval(Position& pos);
    void search_clear();
    void setoption(std::istringstream& is);
};

}  // namespace Stockfish

// For web-assembly, we only execute UCI::loop() once in avoid of blocking main thread.
extern "C" void wasm_uci_execute();

#endif  // #ifndef UCI_H_INCLUDED

=======
/*
  Stockfish, a UCI chess playing engine derived from Glaurung 2.1
  Copyright (C) 2004-2024 The Stockfish developers (see AUTHORS file)

  Stockfish is free software: you can redistribute it and/or modify
  it under the terms of the GNU General Public License as published by
  the Free Software Foundation, either version 3 of the License, or
  (at your option) any later version.

  Stockfish is distributed in the hope that it will be useful,
  but WITHOUT ANY WARRANTY; without even the implied warranty of
  MERCHANTABILITY or FITNESS FOR A PARTICULAR PURPOSE.  See the
  GNU General Public License for more details.

  You should have received a copy of the GNU General Public License
  along with this program.  If not, see <http://www.gnu.org/licenses/>.
*/

#ifndef UCI_H_INCLUDED
#define UCI_H_INCLUDED

#include <iostream>
#include <string>
#include <string_view>
#include <cstdint>

#include "engine.h"
#include "misc.h"
#include "search.h"

namespace Stockfish {

class Position;
class Move;
class Score;
enum Square : int;
using Value = int;

class UCIEngine {
   public:
    UCIEngine(int argc, char** argv);

    void loop();

    static int         to_cp(Value v, const Position& pos);
    static std::string format_score(const Score& s);
    static std::string square(Square s);
    static std::string move(Move m);
    static std::string wdl(Value v, const Position& pos);
    static Move        to_move(const Position& pos, std::string str);

    static Search::LimitsType parse_limits(std::istream& is);

    auto& engine_options() { return engine.get_options(); }

   private:
    Engine      engine;
    CommandLine cli;

    void          go(std::istringstream& is);
    void          bench(std::istream& args);
    void          position(std::istringstream& is);
    void          setoption(std::istringstream& is);
    std::uint64_t perft(const Search::LimitsType&);

    static void on_update_no_moves(const Engine::InfoShort& info);
    static void on_update_full(const Engine::InfoFull& info, bool showWDL);
    static void on_iter(const Engine::InfoIter& info);
    static void on_bestmove(std::string_view bestmove, std::string_view ponder);
};

}  // namespace Stockfish

#endif  // #ifndef UCI_H_INCLUDED
>>>>>>> 5db5450c
<|MERGE_RESOLUTION|>--- conflicted
+++ resolved
@@ -1,156 +1,79 @@
-<<<<<<< HEAD
-/*
-  Stockfish, a UCI chess playing engine derived from Glaurung 2.1
-  Copyright (C) 2004-2024 The Stockfish developers (see AUTHORS file)
-
-  Stockfish is free software: you can redistribute it and/or modify
-  it under the terms of the GNU General Public License as published by
-  the Free Software Foundation, either version 3 of the License, or
-  (at your option) any later version.
-
-  Stockfish is distributed in the hope that it will be useful,
-  but WITHOUT ANY WARRANTY; without even the implied warranty of
-  MERCHANTABILITY or FITNESS FOR A PARTICULAR PURPOSE.  See the
-  GNU General Public License for more details.
-
-  You should have received a copy of the GNU General Public License
-  along with this program.  If not, see <http://www.gnu.org/licenses/>.
-*/
-
-#ifndef UCI_H_INCLUDED
-#define UCI_H_INCLUDED
-
-#include <iostream>
-#include <string>
-
-#include "evaluate.h"
-#include "misc.h"
-#include "position.h"
-#include "thread.h"
-#include "tt.h"
-#include "ucioption.h"
-
-namespace Stockfish {
-
-class Position;
-
-class Move;
-enum Square : int;
-using Value = int;
-
-class UCI {
-   public:
-    UCI(int argc, char** argv);
-
-    void loop();
-    void set_cli(const CommandLine& cli) { this->cli = cli; }
-
-    static int         to_cp(Value v);
-    static std::string value(Value v);
-    static std::string square(Square s);
-    static std::string move(Move m);
-    static std::string wdl(Value v, int ply);
-    static Move        to_move(const Position& pos, std::string& str);
-
-    const std::string& workingDirectory() const { return cli.workingDirectory; }
-
-    OptionsMap options;
-
-    Eval::EvalFile evalFile;
-
-   private:
-    TranspositionTable tt;
-    ThreadPool         threads;
-    CommandLine        cli;
-
-    void go(Position& pos, std::istringstream& is, StateListPtr& states);
-    void bench(Position& pos, std::istream& args, StateListPtr& states);
-    void position(Position& pos, std::istringstream& is, StateListPtr& states);
-    void trace_eval(Position& pos);
-    void search_clear();
-    void setoption(std::istringstream& is);
-};
-
-}  // namespace Stockfish
-
-// For web-assembly, we only execute UCI::loop() once in avoid of blocking main thread.
-extern "C" void wasm_uci_execute();
-
-#endif  // #ifndef UCI_H_INCLUDED
-
-=======
-/*
-  Stockfish, a UCI chess playing engine derived from Glaurung 2.1
-  Copyright (C) 2004-2024 The Stockfish developers (see AUTHORS file)
-
-  Stockfish is free software: you can redistribute it and/or modify
-  it under the terms of the GNU General Public License as published by
-  the Free Software Foundation, either version 3 of the License, or
-  (at your option) any later version.
-
-  Stockfish is distributed in the hope that it will be useful,
-  but WITHOUT ANY WARRANTY; without even the implied warranty of
-  MERCHANTABILITY or FITNESS FOR A PARTICULAR PURPOSE.  See the
-  GNU General Public License for more details.
-
-  You should have received a copy of the GNU General Public License
-  along with this program.  If not, see <http://www.gnu.org/licenses/>.
-*/
-
-#ifndef UCI_H_INCLUDED
-#define UCI_H_INCLUDED
-
-#include <iostream>
-#include <string>
-#include <string_view>
-#include <cstdint>
-
-#include "engine.h"
-#include "misc.h"
-#include "search.h"
-
-namespace Stockfish {
-
-class Position;
-class Move;
-class Score;
-enum Square : int;
-using Value = int;
-
-class UCIEngine {
-   public:
-    UCIEngine(int argc, char** argv);
-
-    void loop();
-
-    static int         to_cp(Value v, const Position& pos);
-    static std::string format_score(const Score& s);
-    static std::string square(Square s);
-    static std::string move(Move m);
-    static std::string wdl(Value v, const Position& pos);
-    static Move        to_move(const Position& pos, std::string str);
-
-    static Search::LimitsType parse_limits(std::istream& is);
-
-    auto& engine_options() { return engine.get_options(); }
-
-   private:
-    Engine      engine;
-    CommandLine cli;
-
-    void          go(std::istringstream& is);
-    void          bench(std::istream& args);
-    void          position(std::istringstream& is);
-    void          setoption(std::istringstream& is);
-    std::uint64_t perft(const Search::LimitsType&);
-
-    static void on_update_no_moves(const Engine::InfoShort& info);
-    static void on_update_full(const Engine::InfoFull& info, bool showWDL);
-    static void on_iter(const Engine::InfoIter& info);
-    static void on_bestmove(std::string_view bestmove, std::string_view ponder);
-};
-
-}  // namespace Stockfish
-
-#endif  // #ifndef UCI_H_INCLUDED
->>>>>>> 5db5450c
+/*
+  Stockfish, a UCI chess playing engine derived from Glaurung 2.1
+  Copyright (C) 2004-2024 The Stockfish developers (see AUTHORS file)
+
+  Stockfish is free software: you can redistribute it and/or modify
+  it under the terms of the GNU General Public License as published by
+  the Free Software Foundation, either version 3 of the License, or
+  (at your option) any later version.
+
+  Stockfish is distributed in the hope that it will be useful,
+  but WITHOUT ANY WARRANTY; without even the implied warranty of
+  MERCHANTABILITY or FITNESS FOR A PARTICULAR PURPOSE.  See the
+  GNU General Public License for more details.
+
+  You should have received a copy of the GNU General Public License
+  along with this program.  If not, see <http://www.gnu.org/licenses/>.
+*/
+
+#ifndef UCI_H_INCLUDED
+#define UCI_H_INCLUDED
+
+#include <iostream>
+#include <string>
+#include <string_view>
+#include <cstdint>
+
+#include "engine.h"
+#include "misc.h"
+#include "search.h"
+
+namespace Stockfish {
+
+class Position;
+class Move;
+class Score;
+enum Square : int;
+using Value = int;
+
+class UCIEngine {
+   public:
+    UCIEngine(int argc, char** argv);
+
+    void loop();
+    void set_cli(const CommandLine& cli) { this->cli = cli; }
+
+    static int         to_cp(Value v, const Position& pos);
+    static std::string format_score(const Score& s);
+    static std::string square(Square s);
+    static std::string move(Move m);
+    static std::string wdl(Value v, const Position& pos);
+    static Move        to_move(const Position& pos, std::string str);
+
+    static Search::LimitsType parse_limits(std::istream& is);
+
+    auto& engine_options() { return engine.get_options(); }
+
+   private:
+    Engine      engine;
+    CommandLine cli;
+
+    void          go(std::istringstream& is);
+    void          bench(std::istream& args);
+    void          position(std::istringstream& is);
+    void          setoption(std::istringstream& is);
+    std::uint64_t perft(const Search::LimitsType&);
+
+    static void on_update_no_moves(const Engine::InfoShort& info);
+    static void on_update_full(const Engine::InfoFull& info, bool showWDL);
+    static void on_iter(const Engine::InfoIter& info);
+    static void on_bestmove(std::string_view bestmove, std::string_view ponder);
+};
+
+}  // namespace Stockfish
+
+// For web-assembly, we only execute UCI::loop() once in avoid of blocking main thread.
+extern "C" void wasm_uci_execute();
+
+#endif  // #ifndef UCI_H_INCLUDED
+