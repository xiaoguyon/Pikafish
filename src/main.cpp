<<<<<<< HEAD
/*
  Stockfish, a UCI chess playing engine derived from Glaurung 2.1
  Copyright (C) 2004-2024 The Stockfish developers (see AUTHORS file)
  Stockfish is free software: you can redistribute it and/or modify
  it under the terms of the GNU General Public License as published by
  the Free Software Foundation, either version 3 of the License, or
  (at your option) any later version.
  Stockfish is distributed in the hope that it will be useful,
  but WITHOUT ANY WARRANTY; without even the implied warranty of
  MERCHANTABILITY or FITNESS FOR A PARTICULAR PURPOSE.  See the
  GNU General Public License for more details.
  You should have received a copy of the GNU General Public License
  along with this program.  If not, see <http://www.gnu.org/licenses/>.
*/

#include <iostream>

#include "bitboard.h"
#include "evaluate.h"
#include "misc.h"
#include "position.h"
#include "tune.h"
#include "types.h"
#include "uci.h"

using namespace Stockfish;

int main(int argc, char* argv[]) {

    std::cout << engine_info() << std::endl;

#ifndef __EMSCRIPTEN__
    Bitboards::init();
    Position::init();

    UCI uci(argc, argv);

    Tune::init(uci.options);

    uci.evalFile = Eval::NNUE::load_networks(uci.workingDirectory(), uci.options, uci.evalFile);

    uci.loop();
#endif

    return 0;
}
=======
/*
  Stockfish, a UCI chess playing engine derived from Glaurung 2.1
  Copyright (C) 2004-2024 The Stockfish developers (see AUTHORS file)
  Stockfish is free software: you can redistribute it and/or modify
  it under the terms of the GNU General Public License as published by
  the Free Software Foundation, either version 3 of the License, or
  (at your option) any later version.
  Stockfish is distributed in the hope that it will be useful,
  but WITHOUT ANY WARRANTY; without even the implied warranty of
  MERCHANTABILITY or FITNESS FOR A PARTICULAR PURPOSE.  See the
  GNU General Public License for more details.
  You should have received a copy of the GNU General Public License
  along with this program.  If not, see <http://www.gnu.org/licenses/>.
*/

#include <iostream>
#include <string>

#include "bitboard.h"
#include "misc.h"
#include "position.h"
#include "uci.h"
#include "tune.h"

using namespace Stockfish;

int main(int argc, char* argv[]) {

    std::cout << engine_info() << std::endl;

    Bitboards::init();
    Position::init();

    UCIEngine uci(argc, argv);

    Tune::init(uci.engine_options());

    uci.loop();

    return 0;
}
>>>>>>> 5db5450c
<|MERGE_RESOLUTION|>--- conflicted
+++ resolved
@@ -1,90 +1,43 @@
-<<<<<<< HEAD
-/*
-  Stockfish, a UCI chess playing engine derived from Glaurung 2.1
-  Copyright (C) 2004-2024 The Stockfish developers (see AUTHORS file)
-  Stockfish is free software: you can redistribute it and/or modify
-  it under the terms of the GNU General Public License as published by
-  the Free Software Foundation, either version 3 of the License, or
-  (at your option) any later version.
-  Stockfish is distributed in the hope that it will be useful,
-  but WITHOUT ANY WARRANTY; without even the implied warranty of
-  MERCHANTABILITY or FITNESS FOR A PARTICULAR PURPOSE.  See the
-  GNU General Public License for more details.
-  You should have received a copy of the GNU General Public License
-  along with this program.  If not, see <http://www.gnu.org/licenses/>.
-*/
-
-#include <iostream>
-
-#include "bitboard.h"
-#include "evaluate.h"
-#include "misc.h"
-#include "position.h"
-#include "tune.h"
-#include "types.h"
-#include "uci.h"
-
-using namespace Stockfish;
-
-int main(int argc, char* argv[]) {
-
-    std::cout << engine_info() << std::endl;
-
-#ifndef __EMSCRIPTEN__
-    Bitboards::init();
-    Position::init();
-
-    UCI uci(argc, argv);
-
-    Tune::init(uci.options);
-
-    uci.evalFile = Eval::NNUE::load_networks(uci.workingDirectory(), uci.options, uci.evalFile);
-
-    uci.loop();
-#endif
-
-    return 0;
-}
-=======
-/*
-  Stockfish, a UCI chess playing engine derived from Glaurung 2.1
-  Copyright (C) 2004-2024 The Stockfish developers (see AUTHORS file)
-  Stockfish is free software: you can redistribute it and/or modify
-  it under the terms of the GNU General Public License as published by
-  the Free Software Foundation, either version 3 of the License, or
-  (at your option) any later version.
-  Stockfish is distributed in the hope that it will be useful,
-  but WITHOUT ANY WARRANTY; without even the implied warranty of
-  MERCHANTABILITY or FITNESS FOR A PARTICULAR PURPOSE.  See the
-  GNU General Public License for more details.
-  You should have received a copy of the GNU General Public License
-  along with this program.  If not, see <http://www.gnu.org/licenses/>.
-*/
-
-#include <iostream>
-#include <string>
-
-#include "bitboard.h"
-#include "misc.h"
-#include "position.h"
-#include "uci.h"
-#include "tune.h"
-
-using namespace Stockfish;
-
-int main(int argc, char* argv[]) {
-
-    std::cout << engine_info() << std::endl;
-
-    Bitboards::init();
-    Position::init();
-
-    UCIEngine uci(argc, argv);
-
-    Tune::init(uci.engine_options());
-
-    uci.loop();
-
-    return 0;
-}
->>>>>>> 5db5450c
+/*
+  Stockfish, a UCI chess playing engine derived from Glaurung 2.1
+  Copyright (C) 2004-2024 The Stockfish developers (see AUTHORS file)
+  Stockfish is free software: you can redistribute it and/or modify
+  it under the terms of the GNU General Public License as published by
+  the Free Software Foundation, either version 3 of the License, or
+  (at your option) any later version.
+  Stockfish is distributed in the hope that it will be useful,
+  but WITHOUT ANY WARRANTY; without even the implied warranty of
+  MERCHANTABILITY or FITNESS FOR A PARTICULAR PURPOSE.  See the
+  GNU General Public License for more details.
+  You should have received a copy of the GNU General Public License
+  along with this program.  If not, see <http://www.gnu.org/licenses/>.
+*/
+
+#include <iostream>
+#include <string>
+
+#include "bitboard.h"
+#include "misc.h"
+#include "position.h"
+#include "uci.h"
+#include "tune.h"
+
+using namespace Stockfish;
+
+int main(int argc, char* argv[]) {
+
+    std::cout << engine_info() << std::endl;
+
+#ifndef __EMSCRIPTEN__
+    Bitboards::init();
+    Position::init();
+
+    UCIEngine uci(argc, argv);
+
+    Tune::init(uci.engine_options());
+
+    uci.loop();
+#endif
+
+    return 0;
+}