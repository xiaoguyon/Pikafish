--- conflicted
+++ resolved
@@ -1,4 +1,3 @@
-<<<<<<< HEAD
 /*
   Stockfish, a UCI chess playing engine derived from Glaurung 2.1
   Copyright (C) 2004-2024 The Stockfish developers (see AUTHORS file)
@@ -25,7 +24,7 @@
 #include <memory>
 #include <unordered_map>
 #include <utility>
-#include <array>
+#include <string>
 
 #include "misc.h"
 #include "movegen.h"
@@ -34,6 +33,7 @@
 #include "tt.h"
 #include "types.h"
 #include "ucioption.h"
+#include "uci.h"
 
 namespace Stockfish {
 
@@ -67,6 +67,7 @@
 #endif
 }
 
+
 // Wakes up the thread that will start the search
 void Thread::start_searching() {
 #ifndef SINGLE_THREAD
@@ -100,7 +101,7 @@
     // just check if running threads are below a threshold, in this case all this
     // NUMA machinery is not needed.
     if (nthreads > 8)
-        WinProcGroup::bindThisThread(idx);
+        WinProcGroup::bind_this_thread(idx);
 
     while (true)
     {
@@ -122,7 +123,8 @@
 // Creates/destroys threads to match the requested number.
 // Created and launched threads will immediately go to sleep in idle_loop.
 // Upon resizing, threads are recreated to allow for binding if necessary.
-void ThreadPool::set(Search::SharedState sharedState) {
+void ThreadPool::set(Search::SharedState                         sharedState,
+                     const Search::SearchManager::UpdateContext& updateContext) {
 
     if (threads.size() > 0)  // destroy any existing thread(s)
     {
@@ -136,14 +138,15 @@
 
     if (requested > 0)  // create new thread(s)
     {
-        threads.push_back(new Thread(
-          sharedState, std::unique_ptr<Search::ISearchManager>(new Search::SearchManager()), 0));
-
+        auto manager = std::make_unique<Search::SearchManager>(updateContext);
+        threads.push_back(new Thread(sharedState, std::move(manager), 0));
         #ifndef SINGLE_THREAD
         while (threads.size() < requested)
-            threads.push_back(new Thread(
-              sharedState, std::unique_ptr<Search::ISearchManager>(new Search::NullSearchManager()),
-              threads.size()));
+        {
+            auto null_manager = std::make_unique<Search::NullSearchManager>();
+            threads.push_back(new Thread(sharedState, std::move(null_manager), threads.size()));
+        }
+
         #endif
         clear();
 
@@ -171,23 +174,28 @@
 
 // Wakes up main thread waiting in idle_loop() and
 // returns immediately. Main thread will wake up other threads and start the search.
-void ThreadPool::start_thinking(Position&          pos,
-                                StateListPtr&      states,
-                                Search::LimitsType limits,
-                                bool               ponderMode) {
+void ThreadPool::start_thinking(Position& pos, StateListPtr& states, Search::LimitsType limits) {
 
     main_thread()->wait_for_search_finished();
 
     main_manager()->stopOnPonderhit = stop = abortedSearch = false;
-    main_manager()->ponder                                 = ponderMode;
+    main_manager()->ponder                                 = limits.ponderMode;
 
     increaseDepth = true;
 
     Search::RootMoves rootMoves;
-
-    for (const auto& m : MoveList<LEGAL>(pos))
-        if (limits.searchmoves.empty()
-            || std::count(limits.searchmoves.begin(), limits.searchmoves.end(), m))
+    const auto        legalmoves = MoveList<LEGAL>(pos);
+
+    for (const auto& uciMove : limits.searchmoves)
+    {
+        auto move = UCIEngine::to_move(pos, uciMove);
+
+        if (std::find(legalmoves.begin(), legalmoves.end(), move) != legalmoves.end())
+            rootMoves.emplace_back(move);
+    }
+
+    if (rootMoves.empty())
+        for (const auto& m : legalmoves)
             rootMoves.emplace_back(m);
 
     // After ownership transfer 'states' becomes empty, so if we stop the search
@@ -210,7 +218,6 @@
         th->worker->rootMoves                              = rootMoves;
         th->worker->rootPos.set(pos, &th->worker->rootState);
         th->worker->rootState = setupStates->back();
-        th->worker->effort    = {};
     }
 
     main_thread()->start_searching();
@@ -301,311 +308,4 @@
             th->wait_for_search_finished();
 }
 
-}  // namespace Stockfish
-=======
-/*
-  Stockfish, a UCI chess playing engine derived from Glaurung 2.1
-  Copyright (C) 2004-2024 The Stockfish developers (see AUTHORS file)
-
-  Stockfish is free software: you can redistribute it and/or modify
-  it under the terms of the GNU General Public License as published by
-  the Free Software Foundation, either version 3 of the License, or
-  (at your option) any later version.
-
-  Stockfish is distributed in the hope that it will be useful,
-  but WITHOUT ANY WARRANTY; without even the implied warranty of
-  MERCHANTABILITY or FITNESS FOR A PARTICULAR PURPOSE.  See the
-  GNU General Public License for more details.
-
-  You should have received a copy of the GNU General Public License
-  along with this program.  If not, see <http://www.gnu.org/licenses/>.
-*/
-
-#include "thread.h"
-
-#include <algorithm>
-#include <cassert>
-#include <deque>
-#include <memory>
-#include <unordered_map>
-#include <utility>
-#include <string>
-
-#include "misc.h"
-#include "movegen.h"
-#include "search.h"
-#include "timeman.h"
-#include "tt.h"
-#include "types.h"
-#include "ucioption.h"
-#include "uci.h"
-
-namespace Stockfish {
-
-// Constructor launches the thread and waits until it goes to sleep
-// in idle_loop(). Note that 'searching' and 'exit' should be already set.
-Thread::Thread(Search::SharedState&                    sharedState,
-               std::unique_ptr<Search::ISearchManager> sm,
-               size_t                                  n) :
-    worker(std::make_unique<Search::Worker>(sharedState, std::move(sm), n)),
-    idx(n),
-    nthreads(sharedState.options["Threads"]),
-    stdThread(&Thread::idle_loop, this) {
-
-    wait_for_search_finished();
-}
-
-
-// Destructor wakes up the thread in idle_loop() and waits
-// for its termination. Thread should be already waiting.
-Thread::~Thread() {
-
-    assert(!searching);
-
-    exit = true;
-    start_searching();
-    stdThread.join();
-}
-
-
-// Wakes up the thread that will start the search
-void Thread::start_searching() {
-    mutex.lock();
-    searching = true;
-    mutex.unlock();   // Unlock before notifying saves a few CPU-cycles
-    cv.notify_one();  // Wake up the thread in idle_loop()
-}
-
-
-// Blocks on the condition variable
-// until the thread has finished searching.
-void Thread::wait_for_search_finished() {
-
-    std::unique_lock<std::mutex> lk(mutex);
-    cv.wait(lk, [&] { return !searching; });
-}
-
-
-// Thread gets parked here, blocked on the
-// condition variable, when it has no work to do.
-void Thread::idle_loop() {
-
-    // If OS already scheduled us on a different group than 0 then don't overwrite
-    // the choice, eventually we are one of many one-threaded processes running on
-    // some Windows NUMA hardware, for instance in fishtest. To make it simple,
-    // just check if running threads are below a threshold, in this case all this
-    // NUMA machinery is not needed.
-    if (nthreads > 8)
-        WinProcGroup::bind_this_thread(idx);
-
-    while (true)
-    {
-        std::unique_lock<std::mutex> lk(mutex);
-        searching = false;
-        cv.notify_one();  // Wake up anyone waiting for search finished
-        cv.wait(lk, [&] { return searching; });
-
-        if (exit)
-            return;
-
-        lk.unlock();
-
-        worker->start_searching();
-    }
-}
-
-Search::SearchManager* ThreadPool::main_manager() {
-    return static_cast<Search::SearchManager*>(main_thread()->worker.get()->manager.get());
-}
-
-uint64_t ThreadPool::nodes_searched() const { return accumulate(&Search::Worker::nodes); }
-
-// Creates/destroys threads to match the requested number.
-// Created and launched threads will immediately go to sleep in idle_loop.
-// Upon resizing, threads are recreated to allow for binding if necessary.
-void ThreadPool::set(Search::SharedState                         sharedState,
-                     const Search::SearchManager::UpdateContext& updateContext) {
-
-    if (threads.size() > 0)  // destroy any existing thread(s)
-    {
-        main_thread()->wait_for_search_finished();
-
-        while (threads.size() > 0)
-            delete threads.back(), threads.pop_back();
-    }
-
-    const size_t requested = sharedState.options["Threads"];
-
-    if (requested > 0)  // create new thread(s)
-    {
-        auto manager = std::make_unique<Search::SearchManager>(updateContext);
-        threads.push_back(new Thread(sharedState, std::move(manager), 0));
-
-        while (threads.size() < requested)
-        {
-            auto null_manager = std::make_unique<Search::NullSearchManager>();
-            threads.push_back(new Thread(sharedState, std::move(null_manager), threads.size()));
-        }
-
-        clear();
-
-        main_thread()->wait_for_search_finished();
-
-        // Reallocate the hash with the new threadpool size
-        sharedState.tt.resize(sharedState.options["Hash"], requested);
-    }
-}
-
-
-// Sets threadPool data to initial values
-void ThreadPool::clear() {
-
-    for (Thread* th : threads)
-        th->worker->clear();
-
-    main_manager()->callsCnt                 = 0;
-    main_manager()->bestPreviousScore        = VALUE_INFINITE;
-    main_manager()->bestPreviousAverageScore = VALUE_INFINITE;
-    main_manager()->previousTimeReduction    = 1.0;
-    main_manager()->tm.clear();
-}
-
-
-// Wakes up main thread waiting in idle_loop() and
-// returns immediately. Main thread will wake up other threads and start the search.
-void ThreadPool::start_thinking(Position& pos, StateListPtr& states, Search::LimitsType limits) {
-
-    main_thread()->wait_for_search_finished();
-
-    main_manager()->stopOnPonderhit = stop = abortedSearch = false;
-    main_manager()->ponder                                 = limits.ponderMode;
-
-    increaseDepth = true;
-
-    Search::RootMoves rootMoves;
-    const auto        legalmoves = MoveList<LEGAL>(pos);
-
-    for (const auto& uciMove : limits.searchmoves)
-    {
-        auto move = UCIEngine::to_move(pos, uciMove);
-
-        if (std::find(legalmoves.begin(), legalmoves.end(), move) != legalmoves.end())
-            rootMoves.emplace_back(move);
-    }
-
-    if (rootMoves.empty())
-        for (const auto& m : legalmoves)
-            rootMoves.emplace_back(m);
-
-    // After ownership transfer 'states' becomes empty, so if we stop the search
-    // and call 'go' again without setting a new position states.get() == nullptr.
-    assert(states.get() || setupStates.get());
-
-    if (states.get())
-        setupStates = std::move(states);  // Ownership transfer, states is now empty
-
-    // We use Position::set() to set root position across threads. But there are
-    // some StateInfo fields (previous, pliesFromNull, capturedPiece) that cannot
-    // be deduced from a fen string, so set() clears them and they are set from
-    // setupStates->back() later. The rootState is per thread, earlier states are shared
-    // since they are read-only.
-    for (Thread* th : threads)
-    {
-        th->worker->limits = limits;
-        th->worker->nodes = th->worker->nmpMinPly = th->worker->bestMoveChanges = 0;
-        th->worker->rootDepth = th->worker->completedDepth = 0;
-        th->worker->rootMoves                              = rootMoves;
-        th->worker->rootPos.set(pos, &th->worker->rootState);
-        th->worker->rootState = setupStates->back();
-    }
-
-    main_thread()->start_searching();
-}
-
-Thread* ThreadPool::get_best_thread() const {
-
-    Thread*                                           bestThread = threads.front();
-    Value                                             minScore   = VALUE_NONE;
-    std::unordered_map<Move, int64_t, Move::MoveHash> votes(
-      2 * std::min(size(), bestThread->worker->rootMoves.size()));
-
-    // Find minimum score of all threads
-    for (Thread* th : threads)
-        minScore = std::min(minScore, th->worker->rootMoves[0].score);
-
-    // Vote according to score and depth, and select the best thread
-    auto thread_voting_value = [minScore](Thread* th) {
-        return (th->worker->rootMoves[0].score - minScore + 14) * int(th->worker->completedDepth);
-    };
-
-    for (Thread* th : threads)
-        votes[th->worker->rootMoves[0].pv[0]] += thread_voting_value(th);
-
-    for (Thread* th : threads)
-    {
-        const auto bestThreadScore = bestThread->worker->rootMoves[0].score;
-        const auto newThreadScore  = th->worker->rootMoves[0].score;
-
-        const auto& bestThreadPV = bestThread->worker->rootMoves[0].pv;
-        const auto& newThreadPV  = th->worker->rootMoves[0].pv;
-
-        const auto bestThreadMoveVote = votes[bestThreadPV[0]];
-        const auto newThreadMoveVote  = votes[newThreadPV[0]];
-
-        const bool bestThreadInProvenWin = bestThreadScore >= VALUE_MATE_IN_MAX_PLY;
-        const bool newThreadInProvenWin  = newThreadScore >= VALUE_MATE_IN_MAX_PLY;
-
-        const bool bestThreadInProvenLoss =
-          bestThreadScore != -VALUE_INFINITE && bestThreadScore <= VALUE_MATED_IN_MAX_PLY;
-        const bool newThreadInProvenLoss =
-          newThreadScore != -VALUE_INFINITE && newThreadScore <= VALUE_MATED_IN_MAX_PLY;
-
-        // Note that we make sure not to pick a thread with truncated-PV for better viewer experience.
-        const bool betterVotingValue =
-          thread_voting_value(th) * int(newThreadPV.size() > 2)
-          > thread_voting_value(bestThread) * int(bestThreadPV.size() > 2);
-
-        if (bestThreadInProvenWin)
-        {
-            // Make sure we pick the shortest mate
-            if (newThreadScore > bestThreadScore)
-                bestThread = th;
-        }
-        else if (bestThreadInProvenLoss)
-        {
-            // Make sure we pick the shortest mated
-            if (newThreadInProvenLoss && newThreadScore < bestThreadScore)
-                bestThread = th;
-        }
-        else if (newThreadInProvenWin || newThreadInProvenLoss
-                 || (newThreadScore > VALUE_MATED_IN_MAX_PLY
-                     && (newThreadMoveVote > bestThreadMoveVote
-                         || (newThreadMoveVote == bestThreadMoveVote && betterVotingValue))))
-            bestThread = th;
-    }
-
-    return bestThread;
-}
-
-
-// Start non-main threads
-// Will be invoked by main thread after it has started searching
-void ThreadPool::start_searching() {
-
-    for (Thread* th : threads)
-        if (th != threads.front())
-            th->start_searching();
-}
-
-
-// Wait for non-main threads
-
-void ThreadPool::wait_for_search_finished() const {
-
-    for (Thread* th : threads)
-        if (th != threads.front())
-            th->wait_for_search_finished();
-}
-
-}  // namespace Stockfish
->>>>>>> 5db5450c
+}  // namespace Stockfish